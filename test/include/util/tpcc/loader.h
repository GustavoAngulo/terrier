#pragma once

#include <unordered_map>
#include <vector>
#include "catalog/index_schema.h"
#include "catalog/schema.h"
#include "common/macros.h"
#include "storage/index/index.h"
#include "storage/projected_row.h"
#include "storage/sql_table.h"
#include "transaction/transaction_manager.h"
#include "util/data_table_benchmark_util.h"
#include "util/tpcc/database.h"
#include "util/tpcc/util.h"
#include "util/tpcc/worker.h"

namespace terrier::tpcc {

/**
 * Loads the TPC-C tables and indexes according to section 4.3.3.1 of the specification
 */
struct Loader {
  Loader() = delete;

  template <class Random>
  static void PopulateDatabase(transaction::TransactionManager *const txn_manager, Random *const generator,
                               Database *const db, const std::vector<Worker> &workers) {
    TERRIER_ASSERT(txn_manager != nullptr, "TransactionManager does not exist.");
    TERRIER_ASSERT(generator != nullptr, "Random number generator does not exist.");
    TERRIER_ASSERT(db != nullptr, "Database does not exist.");

    const auto *worker = &workers[0];
    const auto num_warehouses = static_cast<int8_t>(workers.size());

    // Item tuple
    const auto item_tuple_col_oids = Util::AllColOidsForSchema(db->item_schema_);
    // NOLINTNEXTLINE
    const auto [item_tuple_pr_initializer, item_tuple_pr_map] =
        db->item_table_->InitializerForProjectedRow(item_tuple_col_oids);

    // Item key
    const auto item_key_pr_initializer = db->item_primary_index_->GetProjectedRowInitializer();
    const auto item_key_pr_map = db->item_primary_index_->GetKeyOidToOffsetMap();

    // Warehouse tuple
    const auto warehouse_tuple_col_oids = Util::AllColOidsForSchema(db->warehouse_schema_);
    // NOLINTNEXTLINE
    const auto [warehouse_tuple_pr_initializer, warehouse_tuple_pr_map] =
        db->warehouse_table_->InitializerForProjectedRow(warehouse_tuple_col_oids);

    // Warehouse key
    const auto warehouse_key_pr_initializer = db->warehouse_primary_index_->GetProjectedRowInitializer();
    const auto warehouse_key_pr_map = db->warehouse_primary_index_->GetKeyOidToOffsetMap();

    // Stock tuple
    const auto stock_tuple_col_oids = Util::AllColOidsForSchema(db->stock_schema_);
    // NOLINTNEXTLINE
    const auto [stock_tuple_pr_initializer, stock_tuple_pr_map] =
        db->stock_table_->InitializerForProjectedRow(stock_tuple_col_oids);

    // Stock key
    const auto stock_key_pr_initializer = db->stock_primary_index_->GetProjectedRowInitializer();
    const auto stock_key_pr_map = db->stock_primary_index_->GetKeyOidToOffsetMap();

    // District tuple
    const auto district_tuple_col_oids = Util::AllColOidsForSchema(db->district_schema_);
    // NOLINTNEXTLINE
    const auto [district_tuple_pr_initializer, district_tuple_pr_map] =
        db->district_table_->InitializerForProjectedRow(district_tuple_col_oids);

    // District key
    const auto district_key_pr_initializer = db->district_primary_index_->GetProjectedRowInitializer();
    const auto district_key_pr_map = db->district_primary_index_->GetKeyOidToOffsetMap();

    // Customer tuple
    const auto customer_tuple_col_oids = Util::AllColOidsForSchema(db->customer_schema_);
    // NOLINTNEXTLINE
    const auto [customer_tuple_pr_initializer, customer_tuple_pr_map] =
        db->customer_table_->InitializerForProjectedRow(customer_tuple_col_oids);

    // Customer key
    const auto customer_key_pr_initializer = db->customer_primary_index_->GetProjectedRowInitializer();
    const auto customer_key_pr_map = db->customer_primary_index_->GetKeyOidToOffsetMap();

    // Customer Name key
    const auto customer_name_key_pr_initializer = db->customer_secondary_index_->GetProjectedRowInitializer();
    const auto customer_name_key_pr_map = db->customer_secondary_index_->GetKeyOidToOffsetMap();

    // History tuple
    const auto history_tuple_col_oids = Util::AllColOidsForSchema(db->history_schema_);
    // NOLINTNEXTLINE
    const auto [history_tuple_pr_initializer, history_tuple_pr_map] =
        db->history_table_->InitializerForProjectedRow(history_tuple_col_oids);

    // Order tuple
    const auto order_tuple_col_oids = Util::AllColOidsForSchema(db->order_schema_);
    // NOLINTNEXTLINE
    const auto [order_tuple_pr_initializer, order_tuple_pr_map] =
        db->order_table_->InitializerForProjectedRow(order_tuple_col_oids);

    // Order key
    const auto order_key_pr_initializer = db->order_primary_index_->GetProjectedRowInitializer();
    const auto order_key_pr_map = db->order_primary_index_->GetKeyOidToOffsetMap();

    // Order secondary key
    const auto order_secondary_key_pr_initializer = db->order_secondary_index_->GetProjectedRowInitializer();
    const auto order_secondary_key_pr_map = db->order_secondary_index_->GetKeyOidToOffsetMap();

    // New Order tuple
    const auto new_order_tuple_col_oids = Util::AllColOidsForSchema(db->new_order_schema_);
    // NOLINTNEXTLINE
    const auto [new_order_tuple_pr_initializer, new_order_tuple_pr_map] =
        db->new_order_table_->InitializerForProjectedRow(new_order_tuple_col_oids);

    // New Order key
    const auto new_order_key_pr_initializer = db->new_order_primary_index_->GetProjectedRowInitializer();
    const auto new_order_key_pr_map = db->new_order_primary_index_->GetKeyOidToOffsetMap();

    // Order Line tuple
    const auto order_line_tuple_col_oids = Util::AllColOidsForSchema(db->order_line_schema_);
    // NOLINTNEXTLINE
    const auto [order_line_tuple_pr_initializer, order_line_tuple_pr_map] =
        db->order_line_table_->InitializerForProjectedRow(order_line_tuple_col_oids);

    // Order Line key
    const auto order_line_key_pr_initializer = db->order_line_primary_index_->GetProjectedRowInitializer();
    const auto order_line_key_pr_map = db->order_line_primary_index_->GetKeyOidToOffsetMap();

    auto *const txn = txn_manager->BeginTransaction();

    {
      // generate booleans to represent ORIGINAL for item. 10% are ORIGINAL (true), and then shuffled
      std::vector<bool> item_original;
      item_original.reserve(100000);
      for (uint32_t i_id = 0; i_id < 100000; i_id++) {
        item_original.emplace_back(i_id < 10000);
      }
      std::shuffle(item_original.begin(), item_original.end(), *generator);

      for (int32_t i_id = 0; i_id < 100000; i_id++) {
        // 100,000 rows in the ITEM table
        // insert in table
        auto *const item_redo = txn->StageWrite(db->db_oid_, db->item_table_oid_, item_tuple_pr_initializer);
        BuildItemTuple(i_id + 1, item_original[i_id], item_redo->Delta(), item_tuple_pr_map, db->item_schema_,
                       generator);
        const auto item_slot = db->item_table_->Insert(txn, item_redo);

        // insert in index
        const auto *const item_key = BuildItemKey(i_id + 1, worker->item_key_buffer, item_key_pr_initializer,
                                                  item_key_pr_map, db->item_primary_index_schema_);
        bool UNUSED_ATTRIBUTE index_insert_result = db->item_primary_index_->InsertUnique(txn, *item_key, item_slot);
        TERRIER_ASSERT(index_insert_result, "Item index insertion failed.");
      }
    }

    for (int8_t w_id = 0; w_id < num_warehouses; w_id++) {
      // 1 row in the WAREHOUSE table for each configured warehouse
      // insert in table
      auto *const warehouse_redo =
          txn->StageWrite(db->db_oid_, db->warehouse_table_oid_, warehouse_tuple_pr_initializer);
      BuildWarehouseTuple(static_cast<int8_t>(w_id + 1), warehouse_redo->Delta(), warehouse_tuple_pr_map,
                          db->warehouse_schema_, generator);
      const auto warehouse_slot = db->warehouse_table_->Insert(txn, warehouse_redo);

      // insert in index
      const auto *const warehouse_key =
          BuildWarehouseKey(static_cast<int8_t>(w_id + 1), worker->warehouse_key_buffer, warehouse_key_pr_initializer,
                            warehouse_key_pr_map, db->warehouse_primary_index_schema_);
      bool UNUSED_ATTRIBUTE index_insert_result =
          db->warehouse_primary_index_->InsertUnique(txn, *warehouse_key, warehouse_slot);
      TERRIER_ASSERT(index_insert_result, "Warehouse index insertion failed.");

      {
        // generate booleans to represent ORIGINAL for stock. 10% are ORIGINAL (true), and then shuffled
        std::vector<bool> stock_original;
        stock_original.reserve(100000);
        for (int32_t i_id = 0; i_id < 100000; i_id++) {
          stock_original.emplace_back(i_id < 10000);
        }
        std::shuffle(stock_original.begin(), stock_original.end(), *generator);

        for (int32_t s_i_id = 0; s_i_id < 100000; s_i_id++) {
          // For each row in the WAREHOUSE table:
          // 100,000 rows in the STOCK table

          // insert in table
          auto *const stock_redo = txn->StageWrite(db->db_oid_, db->stock_table_oid_, stock_tuple_pr_initializer);
          BuildStockTuple(s_i_id + 1, static_cast<int8_t>(w_id + 1), stock_original[s_i_id], stock_redo->Delta(),
                          stock_tuple_pr_map, db->stock_schema_, generator);
          const auto stock_slot = db->stock_table_->Insert(txn, stock_redo);

          // insert in index
          const auto *const stock_key =
              BuildStockKey(s_i_id + 1, static_cast<int8_t>(w_id + 1), worker->stock_key_buffer,
                            stock_key_pr_initializer, stock_key_pr_map, db->stock_primary_index_schema_);
          index_insert_result = db->stock_primary_index_->InsertUnique(txn, *stock_key, stock_slot);
          TERRIER_ASSERT(index_insert_result, "Stock index insertion failed.");
        }
      }

      for (int8_t d_id = 0; d_id < 10; d_id++) {
        // For each row in the WAREHOUSE table:
        // 10 rows in the DISTRICT table

        // insert in table
        auto *const district_redo =
            txn->StageWrite(db->db_oid_, db->district_table_oid_, district_tuple_pr_initializer);
        BuildDistrictTuple(static_cast<int8_t>(d_id + 1), static_cast<int8_t>(w_id + 1), district_redo->Delta(),
                           district_tuple_pr_map, db->district_schema_, generator);
        const auto district_slot = db->district_table_->Insert(txn, district_redo);

        // insert in index
        const auto *const district_key =
            BuildDistrictKey(static_cast<int8_t>(d_id + 1), static_cast<int8_t>(w_id + 1), worker->district_key_buffer,
                             district_key_pr_initializer, district_key_pr_map, db->district_primary_index_schema_);
        index_insert_result = db->district_primary_index_->InsertUnique(txn, *district_key, district_slot);
        TERRIER_ASSERT(index_insert_result, "District index insertion failed.");

        // O_C_ID selected sequentially from a random permutation of [1 .. 3,000] for Order table
        std::vector<int32_t> o_c_ids;
        o_c_ids.reserve(3000);
        // generate booleans to represent GC or BC for customers. 90% are GC (true), and then shuffled
        std::vector<bool> c_credit;
        c_credit.reserve(3000);
        for (int32_t c_id = 0; c_id < 3000; c_id++) {
          c_credit.emplace_back(c_id < 3000 / 10);
          o_c_ids.emplace_back(c_id + 1);
        }
        std::shuffle(c_credit.begin(), c_credit.end(), *generator);
        std::shuffle(o_c_ids.begin(), o_c_ids.end(), *generator);

        for (int32_t c_id = 0; c_id < 3000; c_id++) {
          // For each row in the DISTRICT table:
          // 3,000 rows in the CUSTOMER table

          // insert in table
          auto *const customer_redo =
              txn->StageWrite(db->db_oid_, db->customer_table_oid_, customer_tuple_pr_initializer);
          BuildCustomerTuple(c_id + 1, static_cast<int8_t>(d_id + 1), static_cast<int8_t>(w_id + 1), c_credit[c_id],
                             customer_redo->Delta(), customer_tuple_pr_map, db->customer_schema_, generator);
          const auto customer_slot = db->customer_table_->Insert(txn, customer_redo);

          // insert in index
          const auto *const customer_key = BuildCustomerKey(
              c_id + 1, static_cast<int8_t>(d_id + 1), static_cast<int8_t>(w_id + 1), worker->customer_key_buffer,
              customer_key_pr_initializer, customer_key_pr_map, db->customer_primary_index_schema_);
          index_insert_result = db->customer_primary_index_->InsertUnique(txn, *customer_key, customer_slot);
          TERRIER_ASSERT(index_insert_result, "Customer index insertion failed.");

          // insert in customer name index
          const auto c_last_tuple =
              *reinterpret_cast<const storage::VarlenEntry *const>(customer_redo->Delta()->AccessWithNullCheck(
                  customer_tuple_pr_map.at(db->customer_schema_.GetColumn(5).Oid())));

          storage::ProjectedRow *customer_name_key = nullptr;
          if (c_last_tuple.Size() <= storage::VarlenEntry::InlineThreshold()) {
            customer_name_key =
                BuildCustomerNameKey(c_last_tuple, static_cast<int8_t>(d_id + 1), static_cast<int8_t>(w_id + 1),
                                     worker->customer_name_key_buffer, customer_name_key_pr_initializer,
                                     customer_name_key_pr_map, db->customer_secondary_index_schema_);
          } else {
            std::memcpy(worker->customer_name_varlen_buffer, c_last_tuple.Content(), c_last_tuple.Size());
            const auto c_last_key =
                storage::VarlenEntry::Create(worker->customer_name_varlen_buffer, c_last_tuple.Size(), false);

            customer_name_key =
                BuildCustomerNameKey(c_last_key, static_cast<int8_t>(d_id + 1), static_cast<int8_t>(w_id + 1),
                                     worker->customer_name_key_buffer, customer_name_key_pr_initializer,
                                     customer_name_key_pr_map, db->customer_secondary_index_schema_);
          }

          index_insert_result = db->customer_secondary_index_->Insert(txn, *customer_name_key, customer_slot);
          TERRIER_ASSERT(index_insert_result, "Customer Name index insertion failed.");

          // For each row in the CUSTOMER table:
          // 1 row in the HISTORY table
          auto *const history_redo = txn->StageWrite(db->db_oid_, db->history_table_oid_, history_tuple_pr_initializer);
          BuildHistoryTuple(c_id + 1, static_cast<int8_t>(d_id + 1), static_cast<int8_t>(w_id + 1),
                            history_redo->Delta(), history_tuple_pr_map, db->history_schema_, generator);
          db->history_table_->Insert(txn, history_redo);

          // For each row in the DISTRICT table:
          // 3,000 rows in the ORDER table

          // insert in table
          const auto o_id = c_id;
          auto *const order_redo = txn->StageWrite(db->db_oid_, db->order_table_oid_, order_tuple_pr_initializer);
          const auto order_results =
              BuildOrderTuple(o_id + 1, o_c_ids[c_id], static_cast<int8_t>(d_id + 1), static_cast<int8_t>(w_id + 1),
                              order_redo->Delta(), order_tuple_pr_map, db->order_schema_, generator);
          const auto order_slot = db->order_table_->Insert(txn, order_redo);

          // insert in index
          const auto *const order_key = BuildOrderKey(
              o_id + 1, static_cast<int8_t>(d_id + 1), static_cast<int8_t>(w_id + 1), worker->order_key_buffer,
              order_key_pr_initializer, order_key_pr_map, db->order_primary_index_schema_);
          index_insert_result = db->order_primary_index_->InsertUnique(txn, *order_key, order_slot);
          TERRIER_ASSERT(index_insert_result, "Order index insertion failed.");

          // insert in secondary index
          const auto *const order_secondary_key = BuildOrderSecondaryKey(
              o_id + 1, o_c_ids[c_id], static_cast<int8_t>(d_id + 1), static_cast<int8_t>(w_id + 1),
              worker->order_secondary_key_buffer, order_secondary_key_pr_initializer, order_secondary_key_pr_map,
              db->order_secondary_index_schema_);
          index_insert_result = db->order_secondary_index_->InsertUnique(txn, *order_secondary_key, order_slot);
          TERRIER_ASSERT(index_insert_result, "Order secondary index insertion failed.");

          // For each row in the ORDER table:
          // A number of rows in the ORDER-LINE table equal to O_OL_CNT, generated according to the rules for input
          // data generation of the New-Order transaction (see Clause 2.4.1)
          for (int8_t ol_number = 0; ol_number < order_results.o_ol_cnt; ol_number++) {
            // insert in table
            auto *const order_line_redo =
                txn->StageWrite(db->db_oid_, db->order_line_table_oid_, order_line_tuple_pr_initializer);
            BuildOrderLineTuple(o_id + 1, static_cast<int8_t>(d_id + 1), static_cast<int8_t>(w_id + 1),
                                static_cast<int8_t>(ol_number + 1), order_results.o_entry_d, order_line_redo->Delta(),
                                order_line_tuple_pr_map, db->order_line_schema_, generator);
            const auto order_line_slot = db->order_line_table_->Insert(txn, order_line_redo);

            // insert in index
            const auto *const order_line_key = BuildOrderLineKey(
                o_id + 1, static_cast<int8_t>(d_id + 1), static_cast<int8_t>(w_id + 1),
                static_cast<int8_t>(ol_number + 1), worker->order_line_key_buffer, order_line_key_pr_initializer,
                order_line_key_pr_map, db->order_line_primary_index_schema_);
            index_insert_result = db->order_line_primary_index_->InsertUnique(txn, *order_line_key, order_line_slot);
            TERRIER_ASSERT(index_insert_result, "Order Line index insertion failed.");
          }

          // For each row in the DISTRICT table:
          // 900 rows in the NEW-ORDER table corresponding to the last 900 rows in the ORDER table for that district
          // (i.e., with NO_O_ID between 2,101 and 3,000)
          if (o_id + 1 >= 2101) {
            // insert in table
            auto *const new_order_redo =
                txn->StageWrite(db->db_oid_, db->new_order_table_oid_, new_order_tuple_pr_initializer);
            BuildNewOrderTuple(o_id + 1, static_cast<int8_t>(d_id + 1), static_cast<int8_t>(w_id + 1),
                               new_order_redo->Delta(), new_order_tuple_pr_map, db->new_order_schema_);
            const auto new_order_slot = db->new_order_table_->Insert(txn, new_order_redo);

            // insert in index
            const auto *const new_order_key = BuildNewOrderKey(
                o_id + 1, static_cast<int8_t>(d_id + 1), static_cast<int8_t>(w_id + 1), worker->new_order_key_buffer,
                new_order_key_pr_initializer, new_order_key_pr_map, db->new_order_primary_index_schema_);
            index_insert_result = db->new_order_primary_index_->InsertUnique(txn, *new_order_key, new_order_slot);
            TERRIER_ASSERT(index_insert_result, "New Order index insertion failed.");
          }
        }
      }
    }

    txn_manager->Commit(txn, TestCallbacks::EmptyCallback, nullptr);
  }

  template <class Random>
  static void BuildItemTuple(const int32_t i_id, const bool original, storage::ProjectedRow *const pr,
                             const storage::ProjectionMap &projection_map, const catalog::Schema &schema,
                             Random *const generator) {
    TERRIER_ASSERT(i_id >= 1 && i_id <= 100000, "Invalid i_id.");
    TERRIER_ASSERT(pr != nullptr, "ProjectedRow is nullptr.");

    uint32_t col_offset = 0;

    // I_ID unique within [100,000]
    TERRIER_ASSERT(schema.GetColumn(col_offset).Name() == "I_ID", "Wrong attribute.");
    Util::Util::SetTupleAttribute<int32_t>(schema, col_offset++, projection_map, pr, i_id);

    // I_IM_ID random within [1 .. 10,000]
    TERRIER_ASSERT(schema.GetColumn(col_offset).Name() == "I_IM_ID", "Wrong attribute.");
    Util::SetTupleAttribute<int32_t>(schema, col_offset++, projection_map, pr,
                                     Util::RandomWithin<int32_t>(1, 10000, 0, generator));

    // I_NAME random a-string [14 .. 24]
    TERRIER_ASSERT(schema.GetColumn(col_offset).Name() == "I_NAME", "Wrong attribute.");
    Util::SetTupleAttribute<storage::VarlenEntry>(schema, col_offset++, projection_map, pr,
                                                  Util::AlphaNumericVarlenEntry(14, 24, false, generator));

    // I_PRICE random within [1.00 .. 100.00]
    TERRIER_ASSERT(schema.GetColumn(col_offset).Name() == "I_PRICE", "Wrong attribute.");
    Util::SetTupleAttribute<double>(schema, col_offset++, projection_map, pr,
                                    Util::RandomWithin<double>(100, 10000, 2, generator));

    // I_DATA random a-string [26 .. 50]. For 10% of the rows, selected at random, the string "ORIGINAL" must be held by
    // 8 consecutive characters starting at a random position within I_DATA
    TERRIER_ASSERT(schema.GetColumn(col_offset).Name() == "I_DATA", "Wrong attribute.");
    if (original) {
      Util::SetTupleAttribute<storage::VarlenEntry>(schema, col_offset++, projection_map, pr,
                                                    Util::OriginalVarlenEntry(26, 50, generator));
    } else {
      Util::SetTupleAttribute<storage::VarlenEntry>(schema, col_offset++, projection_map, pr,
                                                    Util::AlphaNumericVarlenEntry(26, 50, false, generator));
    }

    TERRIER_ASSERT(col_offset == schema.GetColumns().size(), "Didn't get every attribute for Item tuple.");
  }

  static storage::ProjectedRow *BuildItemKey(const int32_t i_id, byte *const buffer,
                                             const storage::ProjectedRowInitializer &pr_initializer,
                                             const std::unordered_map<catalog::indexkeycol_oid_t, uint16_t> &pr_map,
                                             const catalog::IndexSchema &schema) {
    TERRIER_ASSERT(i_id >= 1 && i_id <= 100000, "Invalid i_id.");
    TERRIER_ASSERT(buffer != nullptr, "buffer is nullptr.");

    auto *const pr = pr_initializer.InitializeRow(buffer);

    uint32_t col_offset = 0;

    // Primary Key: I_ID
    Util::SetKeyAttribute(schema, col_offset++, pr_map, pr, i_id);

    TERRIER_ASSERT(col_offset == schema.GetColumns().size(), "Didn't get every attribute for Item key.");

    return pr;
  }

  template <class Random>
  static void BuildWarehouseTuple(const int8_t w_id, storage::ProjectedRow *const pr,
                                  const storage::ProjectionMap &projection_map, const catalog::Schema &schema,
                                  Random *const generator) {
    TERRIER_ASSERT(w_id >= 1, "Invalid w_id.");
    TERRIER_ASSERT(pr != nullptr, "ProjectedRow is nullptr.");

    uint32_t col_offset = 0;

    // W_ID unique within [number_of_configured_warehouses]
    TERRIER_ASSERT(schema.GetColumn(col_offset).Name() == "W_ID", "Wrong attribute.");
    Util::SetTupleAttribute(schema, col_offset++, projection_map, pr, w_id);

    // W_NAME random a-string [6 .. 10]
    TERRIER_ASSERT(schema.GetColumn(col_offset).Name() == "W_NAME", "Wrong attribute.");
    Util::SetTupleAttribute<storage::VarlenEntry>(schema, col_offset++, projection_map, pr,
                                                  Util::AlphaNumericVarlenEntry(6, 10, false, generator));

    // W_STREET_1 random a-string [10 .. 20]
    TERRIER_ASSERT(schema.GetColumn(col_offset).Name() == "W_STREET_1", "Wrong attribute.");
    Util::SetTupleAttribute<storage::VarlenEntry>(schema, col_offset++, projection_map, pr,
                                                  Util::AlphaNumericVarlenEntry(10, 20, false, generator));

    // W_STREET_2 random a-string [10 .. 20]
    TERRIER_ASSERT(schema.GetColumn(col_offset).Name() == "W_STREET_2", "Wrong attribute.");
    Util::SetTupleAttribute<storage::VarlenEntry>(schema, col_offset++, projection_map, pr,
                                                  Util::AlphaNumericVarlenEntry(10, 20, false, generator));

    // W_CITY random a-string [10 .. 20]
    TERRIER_ASSERT(schema.GetColumn(col_offset).Name() == "W_CITY", "Wrong attribute.");
    Util::SetTupleAttribute<storage::VarlenEntry>(schema, col_offset++, projection_map, pr,
                                                  Util::AlphaNumericVarlenEntry(10, 20, false, generator));

    // W_STATE random a-string of 2 letters
    TERRIER_ASSERT(schema.GetColumn(col_offset).Name() == "W_STATE", "Wrong attribute.");
    Util::SetTupleAttribute<storage::VarlenEntry>(schema, col_offset++, projection_map, pr,
                                                  Util::AlphaNumericVarlenEntry(2, 2, false, generator));

    // W_ZIP generated according to Clause 4.3.2.7
    TERRIER_ASSERT(schema.GetColumn(col_offset).Name() == "W_ZIP", "Wrong attribute.");
    Util::SetTupleAttribute<storage::VarlenEntry>(schema, col_offset++, projection_map, pr,
                                                  Util::ZipVarlenEntry(generator));

    // W_TAX random within [0.0000 .. 0.2000]
    TERRIER_ASSERT(schema.GetColumn(col_offset).Name() == "W_TAX", "Wrong attribute.");
    Util::SetTupleAttribute<double>(schema, col_offset++, projection_map, pr,
                                    Util::RandomWithin<double>(0, 2000, 4, generator));

    // W_YTD = 300,000.00
    TERRIER_ASSERT(schema.GetColumn(col_offset).Name() == "W_YTD", "Wrong attribute.");
    Util::SetTupleAttribute<double>(schema, col_offset++, projection_map, pr, 300000.0);

    TERRIER_ASSERT(col_offset == schema.GetColumns().size(), "Didn't get every attribute for Warehouse tuple.");
  }

  static storage::ProjectedRow *BuildWarehouseKey(
      const int8_t w_id, byte *const buffer, const storage::ProjectedRowInitializer &pr_initializer,
<<<<<<< HEAD
      const std::unordered_map<catalog::indexkeycol_oid_t, uint16_t> &pr_map,
      const catalog::IndexSchema &schema) {
=======
      const std::unordered_map<catalog::indexkeycol_oid_t, uint16_t> &pr_map, const catalog::IndexSchema &schema) {
>>>>>>> 271580a5
    TERRIER_ASSERT(w_id >= 1, "Invalid w_id.");
    TERRIER_ASSERT(buffer != nullptr, "buffer is nullptr.");

    auto *const pr = pr_initializer.InitializeRow(buffer);

    uint32_t col_offset = 0;

    // Primary Key: W_ID
    Util::SetKeyAttribute(schema, col_offset++, pr_map, pr, w_id);

    TERRIER_ASSERT(col_offset == schema.GetColumns().size(), "Didn't get every attribute for Warehouse key.");

    return pr;
  }

  template <class Random>
  static void BuildStockTuple(const int32_t s_i_id, const int8_t w_id, const bool original,

                              storage::ProjectedRow *const pr, const storage::ProjectionMap &projection_map,
                              const catalog::Schema &schema, Random *const generator) {
    TERRIER_ASSERT(s_i_id >= 1 && s_i_id <= 100000, "Invalid s_i_id.");
    TERRIER_ASSERT(w_id >= 1, "Invalid w_id.");
    TERRIER_ASSERT(pr != nullptr, "ProjectedRow is nullptr.");

    uint32_t col_offset = 0;

    // S_I_ID unique within [100,000]
    TERRIER_ASSERT(schema.GetColumn(col_offset).Name() == "S_I_ID", "Wrong attribute.");
    Util::SetTupleAttribute<int32_t>(schema, col_offset++, projection_map, pr, s_i_id);

    // S_W_ID = W_ID
    TERRIER_ASSERT(schema.GetColumn(col_offset).Name() == "S_W_ID", "Wrong attribute.");
    Util::SetTupleAttribute<int8_t>(schema, col_offset++, projection_map, pr, w_id);

    // S_QUANTITY random within [10 .. 100]
    TERRIER_ASSERT(schema.GetColumn(col_offset).Name() == "S_QUANTITY", "Wrong attribute.");
    Util::SetTupleAttribute<int16_t>(schema, col_offset++, projection_map, pr,
                                     Util::RandomWithin<int16_t>(10, 100, 0, generator));

    // S_DIST_01 random a-string of 24 letters
    TERRIER_ASSERT(schema.GetColumn(col_offset).Name() == "S_DIST_01", "Wrong attribute.");
    Util::SetTupleAttribute<storage::VarlenEntry>(schema, col_offset++, projection_map, pr,
                                                  Util::AlphaNumericVarlenEntry(24, 24, false, generator));

    // S_DIST_02 random a-string of 24 letters
    TERRIER_ASSERT(schema.GetColumn(col_offset).Name() == "S_DIST_02", "Wrong attribute.");
    Util::SetTupleAttribute<storage::VarlenEntry>(schema, col_offset++, projection_map, pr,
                                                  Util::AlphaNumericVarlenEntry(24, 24, false, generator));

    // S_DIST_03 random a-string of 24 letters
    TERRIER_ASSERT(schema.GetColumn(col_offset).Name() == "S_DIST_03", "Wrong attribute.");
    Util::SetTupleAttribute<storage::VarlenEntry>(schema, col_offset++, projection_map, pr,
                                                  Util::AlphaNumericVarlenEntry(24, 24, false, generator));

    // S_DIST_04 random a-string of 24 letters
    TERRIER_ASSERT(schema.GetColumn(col_offset).Name() == "S_DIST_04", "Wrong attribute.");
    Util::SetTupleAttribute<storage::VarlenEntry>(schema, col_offset++, projection_map, pr,
                                                  Util::AlphaNumericVarlenEntry(24, 24, false, generator));

    // S_DIST_05 random a-string of 24 letters
    TERRIER_ASSERT(schema.GetColumn(col_offset).Name() == "S_DIST_05", "Wrong attribute.");
    Util::SetTupleAttribute<storage::VarlenEntry>(schema, col_offset++, projection_map, pr,
                                                  Util::AlphaNumericVarlenEntry(24, 24, false, generator));

    // S_DIST_06 random a-string of 24 letters
    TERRIER_ASSERT(schema.GetColumn(col_offset).Name() == "S_DIST_06", "Wrong attribute.");
    Util::SetTupleAttribute<storage::VarlenEntry>(schema, col_offset++, projection_map, pr,
                                                  Util::AlphaNumericVarlenEntry(24, 24, false, generator));

    // S_DIST_07 random a-string of 24 letters
    TERRIER_ASSERT(schema.GetColumn(col_offset).Name() == "S_DIST_07", "Wrong attribute.");
    Util::SetTupleAttribute<storage::VarlenEntry>(schema, col_offset++, projection_map, pr,
                                                  Util::AlphaNumericVarlenEntry(24, 24, false, generator));

    // S_DIST_08 random a-string of 24 letters
    TERRIER_ASSERT(schema.GetColumn(col_offset).Name() == "S_DIST_08", "Wrong attribute.");
    Util::SetTupleAttribute<storage::VarlenEntry>(schema, col_offset++, projection_map, pr,
                                                  Util::AlphaNumericVarlenEntry(24, 24, false, generator));

    // S_DIST_09 random a-string of 24 letters
    TERRIER_ASSERT(schema.GetColumn(col_offset).Name() == "S_DIST_09", "Wrong attribute.");
    Util::SetTupleAttribute<storage::VarlenEntry>(schema, col_offset++, projection_map, pr,
                                                  Util::AlphaNumericVarlenEntry(24, 24, false, generator));

    // S_DIST_10 random a-string of 24 letters
    TERRIER_ASSERT(schema.GetColumn(col_offset).Name() == "S_DIST_10", "Wrong attribute.");
    Util::SetTupleAttribute<storage::VarlenEntry>(schema, col_offset++, projection_map, pr,
                                                  Util::AlphaNumericVarlenEntry(24, 24, false, generator));

    // S_YTD = 0
    TERRIER_ASSERT(schema.GetColumn(col_offset).Name() == "S_YTD", "Wrong attribute.");
    Util::SetTupleAttribute<int32_t>(schema, col_offset++, projection_map, pr, 0);

    // S_ORDER_CNT = 0
    TERRIER_ASSERT(schema.GetColumn(col_offset).Name() == "S_ORDER_CNT", "Wrong attribute.");
    Util::SetTupleAttribute<int16_t>(schema, col_offset++, projection_map, pr, 0);

    // S_REMOTE_CNT = 0
    TERRIER_ASSERT(schema.GetColumn(col_offset).Name() == "S_REMOTE_CNT", "Wrong attribute.");
    Util::SetTupleAttribute<int16_t>(schema, col_offset++, projection_map, pr, 0);

    // S_DATA random a-string [26 .. 50]. For 10% of the rows, selected at random, the string "ORIGINAL" must be held by
    // 8 consecutive characters starting at a random position within S_DATA
    TERRIER_ASSERT(schema.GetColumn(col_offset).Name() == "S_DATA", "Wrong attribute.");
    if (original) {
      Util::SetTupleAttribute<storage::VarlenEntry>(schema, col_offset++, projection_map, pr,
                                                    Util::OriginalVarlenEntry(26, 50, generator));
    } else {
      Util::SetTupleAttribute<storage::VarlenEntry>(schema, col_offset++, projection_map, pr,
                                                    Util::AlphaNumericVarlenEntry(26, 50, false, generator));
    }

    TERRIER_ASSERT(col_offset == schema.GetColumns().size(), "Didn't get every attribute for Stock tuple.");
  }

  static storage::ProjectedRow *BuildStockKey(const int32_t s_i_id, const int8_t w_id, byte *const buffer,
                                              const storage::ProjectedRowInitializer &pr_initializer,
                                              const std::unordered_map<catalog::indexkeycol_oid_t, uint16_t> &pr_map,
                                              const catalog::IndexSchema &schema) {
    TERRIER_ASSERT(s_i_id >= 1 && s_i_id <= 100000, "Invalid s_i_id.");
    TERRIER_ASSERT(w_id >= 1, "Invalid w_id.");
    TERRIER_ASSERT(buffer != nullptr, "buffer is nullptr.");

    auto *const pr = pr_initializer.InitializeRow(buffer);

    uint32_t col_offset = 0;

    // Primary Key: (S_W_ID, S_I_ID)
    Util::SetKeyAttribute(schema, col_offset++, pr_map, pr, w_id);
    Util::SetKeyAttribute(schema, col_offset++, pr_map, pr, s_i_id);

    TERRIER_ASSERT(col_offset == schema.GetColumns().size(), "Didn't get every attribute for Stock key.");

    return pr;
  }

  template <class Random>
  static void BuildDistrictTuple(const int8_t d_id, const int8_t w_id, storage::ProjectedRow *const pr,
                                 const storage::ProjectionMap &projection_map, const catalog::Schema &schema,
                                 Random *const generator) {
    TERRIER_ASSERT(d_id >= 1 && d_id <= 10, "Invalid d_id.");
    TERRIER_ASSERT(w_id >= 1, "Invalid w_id.");
    TERRIER_ASSERT(pr != nullptr, "ProjectedRow is nullptr.");

    uint32_t col_offset = 0;

    // D_ID unique within [10]
    TERRIER_ASSERT(schema.GetColumn(col_offset).Name() == "D_ID", "Wrong attribute.");
    Util::SetTupleAttribute<int8_t>(schema, col_offset++, projection_map, pr, d_id);

    // D_W_ID = W_ID
    TERRIER_ASSERT(schema.GetColumn(col_offset).Name() == "D_W_ID", "Wrong attribute.");
    Util::SetTupleAttribute<int8_t>(schema, col_offset++, projection_map, pr, w_id);

    // D_NAME random a-string [6 .. 10]
    TERRIER_ASSERT(schema.GetColumn(col_offset).Name() == "D_NAME", "Wrong attribute.");
    Util::SetTupleAttribute<storage::VarlenEntry>(schema, col_offset++, projection_map, pr,
                                                  Util::AlphaNumericVarlenEntry(6, 10, false, generator));

    // D_STREET_1 random a-string [10 .. 20]
    TERRIER_ASSERT(schema.GetColumn(col_offset).Name() == "D_STREET_1", "Wrong attribute.");
    Util::SetTupleAttribute<storage::VarlenEntry>(schema, col_offset++, projection_map, pr,
                                                  Util::AlphaNumericVarlenEntry(10, 20, false, generator));

    // D_STREET_2 random a-string [10 .. 20]
    TERRIER_ASSERT(schema.GetColumn(col_offset).Name() == "D_STREET_2", "Wrong attribute.");
    Util::SetTupleAttribute<storage::VarlenEntry>(schema, col_offset++, projection_map, pr,
                                                  Util::AlphaNumericVarlenEntry(10, 20, false, generator));

    // D_CITY random a-string [10 .. 20]
    TERRIER_ASSERT(schema.GetColumn(col_offset).Name() == "D_CITY", "Wrong attribute.");
    Util::SetTupleAttribute<storage::VarlenEntry>(schema, col_offset++, projection_map, pr,
                                                  Util::AlphaNumericVarlenEntry(10, 20, false, generator));

    // D_STATE random a-string of 2 letters
    TERRIER_ASSERT(schema.GetColumn(col_offset).Name() == "D_STATE", "Wrong attribute.");
    Util::SetTupleAttribute<storage::VarlenEntry>(schema, col_offset++, projection_map, pr,
                                                  Util::AlphaNumericVarlenEntry(2, 2, false, generator));

    // D_ZIP generated according to Clause 4.3.2.7
    TERRIER_ASSERT(schema.GetColumn(col_offset).Name() == "D_ZIP", "Wrong attribute.");
    Util::SetTupleAttribute<storage::VarlenEntry>(schema, col_offset++, projection_map, pr,
                                                  Util::ZipVarlenEntry(generator));

    // D_TAX random within [0.0000 .. 0.2000]
    TERRIER_ASSERT(schema.GetColumn(col_offset).Name() == "D_TAX", "Wrong attribute.");
    Util::SetTupleAttribute<double>(schema, col_offset++, projection_map, pr,
                                    Util::RandomWithin<double>(0, 2000, 4, generator));

    // D_YTD = 30,000.00
    TERRIER_ASSERT(schema.GetColumn(col_offset).Name() == "D_YTD", "Wrong attribute.");
    Util::SetTupleAttribute<double>(schema, col_offset++, projection_map, pr, 30000.0);

    // D_NEXT_O_ID = 3,001
    TERRIER_ASSERT(schema.GetColumn(col_offset).Name() == "D_NEXT_O_ID", "Wrong attribute.");
    Util::SetTupleAttribute<int32_t>(schema, col_offset++, projection_map, pr, 3001);

    TERRIER_ASSERT(col_offset == schema.GetColumns().size(), "Didn't get every attribute for District tuple.");
  }

  static storage::ProjectedRow *BuildDistrictKey(const int8_t d_id, const int8_t w_id, byte *const buffer,
                                                 const storage::ProjectedRowInitializer &pr_initializer,
                                                 const std::unordered_map<catalog::indexkeycol_oid_t, uint16_t> &pr_map,
                                                 const catalog::IndexSchema &schema) {
    TERRIER_ASSERT(d_id >= 1 && d_id <= 10, "Invalid d_id.");
    TERRIER_ASSERT(w_id >= 1, "Invalid w_id.");
    TERRIER_ASSERT(buffer != nullptr, "buffer is nullptr.");

    auto *const pr = pr_initializer.InitializeRow(buffer);

    uint32_t col_offset = 0;

    // Primary Key: (D_W_ID, D_ID)
    Util::SetKeyAttribute(schema, col_offset++, pr_map, pr, w_id);
    Util::SetKeyAttribute(schema, col_offset++, pr_map, pr, d_id);

    TERRIER_ASSERT(col_offset == schema.GetColumns().size(), "Didn't get every attribute for District key.");

    return pr;
  }

  template <class Random>
  static void BuildCustomerTuple(const int32_t c_id, const int8_t d_id, const int8_t w_id, const bool good_credit,
                                 storage::ProjectedRow *const pr, const storage::ProjectionMap &projection_map,
                                 const catalog::Schema &schema, Random *const generator) {
    TERRIER_ASSERT(c_id >= 1 && c_id <= 3000, "Invalid c_id.");
    TERRIER_ASSERT(d_id >= 1 && d_id <= 10, "Invalid d_id.");
    TERRIER_ASSERT(w_id >= 1, "Invalid w_id.");
    TERRIER_ASSERT(pr != nullptr, "ProjectedRow is nullptr.");

    uint32_t col_offset = 0;

    // C_ID unique within [3,000]
    TERRIER_ASSERT(schema.GetColumn(col_offset).Name() == "C_ID", "Wrong attribute.");
    Util::SetTupleAttribute<int32_t>(schema, col_offset++, projection_map, pr, c_id);

    // C_D_ID = D_ID
    TERRIER_ASSERT(schema.GetColumn(col_offset).Name() == "C_D_ID", "Wrong attribute.");
    Util::SetTupleAttribute<int8_t>(schema, col_offset++, projection_map, pr, d_id);

    // C_W_ID = D_W_ID
    TERRIER_ASSERT(schema.GetColumn(col_offset).Name() == "C_W_ID", "Wrong attribute.");
    Util::SetTupleAttribute<int8_t>(schema, col_offset++, projection_map, pr, w_id);

    // C_FIRST random a-string [8 .. 16]
    TERRIER_ASSERT(schema.GetColumn(col_offset).Name() == "C_FIRST", "Wrong attribute.");
    Util::SetTupleAttribute<storage::VarlenEntry>(schema, col_offset++, projection_map, pr,
                                                  Util::AlphaNumericVarlenEntry(8, 16, false, generator));

    // C_MIDDLE = "OE"
    TERRIER_ASSERT(schema.GetColumn(col_offset).Name() == "C_MIDDLE", "Wrong attribute.");
    Util::SetTupleAttribute<storage::VarlenEntry>(
        schema, col_offset++, projection_map, pr,
        storage::VarlenEntry::CreateInline(reinterpret_cast<const byte *const>("OE"), 2));

    // C_LAST generated according to Clause 4.3.2.3, iterating through the range of [0 .. 999] for the first 1,000
    // customers, and generating a non-uniform random number using the function NURand(255,0,999) for each of the
    // remaining 2,000 customers. The run-time constant C (see Clause 2.1.6) used for the database population must be
    // randomly chosen independently from the test run(s).
    TERRIER_ASSERT(schema.GetColumn(col_offset).Name() == "C_LAST", "Wrong attribute.");
    if (c_id <= 1000) {
      const auto rand_num = static_cast<const uint16_t>(c_id - 1);
      Util::SetTupleAttribute<storage::VarlenEntry>(schema, col_offset++, projection_map, pr,
                                                    Util::LastNameVarlenEntry(rand_num));
    } else {
      const auto rand_num = static_cast<const uint16_t>(Util::NURand(255, 0, 999, generator));
      Util::SetTupleAttribute<storage::VarlenEntry>(schema, col_offset++, projection_map, pr,
                                                    Util::LastNameVarlenEntry(rand_num));
    }

    // C_STREET_1 random a-string [10 .. 20]
    TERRIER_ASSERT(schema.GetColumn(col_offset).Name() == "C_STREET_1", "Wrong attribute.");
    Util::SetTupleAttribute<storage::VarlenEntry>(schema, col_offset++, projection_map, pr,
                                                  Util::AlphaNumericVarlenEntry(10, 20, false, generator));

    // C_STREET_2 random a-string [10 .. 20]
    TERRIER_ASSERT(schema.GetColumn(col_offset).Name() == "C_STREET_2", "Wrong attribute.");
    Util::SetTupleAttribute<storage::VarlenEntry>(schema, col_offset++, projection_map, pr,
                                                  Util::AlphaNumericVarlenEntry(10, 20, false, generator));

    // C_CITY random a-string [10 .. 20]
    TERRIER_ASSERT(schema.GetColumn(col_offset).Name() == "C_CITY", "Wrong attribute.");
    Util::SetTupleAttribute<storage::VarlenEntry>(schema, col_offset++, projection_map, pr,
                                                  Util::AlphaNumericVarlenEntry(10, 20, false, generator));

    // C_STATE random a-string of 2 letters
    TERRIER_ASSERT(schema.GetColumn(col_offset).Name() == "C_STATE", "Wrong attribute.");
    Util::SetTupleAttribute<storage::VarlenEntry>(schema, col_offset++, projection_map, pr,
                                                  Util::AlphaNumericVarlenEntry(2, 2, false, generator));

    // C_ZIP generated according to Clause 4.3.2.7
    TERRIER_ASSERT(schema.GetColumn(col_offset).Name() == "C_ZIP", "Wrong attribute.");
    Util::SetTupleAttribute<storage::VarlenEntry>(schema, col_offset++, projection_map, pr,
                                                  Util::ZipVarlenEntry(generator));

    // C_PHONE random n-string of 16 numbers
    TERRIER_ASSERT(schema.GetColumn(col_offset).Name() == "C_PHONE", "Wrong attribute.");
    Util::SetTupleAttribute<storage::VarlenEntry>(schema, col_offset++, projection_map, pr,
                                                  Util::AlphaNumericVarlenEntry(16, 16, true, generator));

    // C_SINCE date/ time given by the operating system when the CUSTOMER table was populated.
    TERRIER_ASSERT(schema.GetColumn(col_offset).Name() == "C_SINCE", "Wrong attribute.");
    Util::SetTupleAttribute<uint64_t>(schema, col_offset++, projection_map, pr, Util::Timestamp());

    // C_CREDIT = "GC". For 10% of the rows, selected at random , C_CREDIT = "BC"
    TERRIER_ASSERT(schema.GetColumn(col_offset).Name() == "C_CREDIT", "Wrong attribute.");
    if (good_credit) {
      Util::SetTupleAttribute<storage::VarlenEntry>(
          schema, col_offset++, projection_map, pr,
          storage::VarlenEntry::CreateInline(reinterpret_cast<const byte *const>("GC"), 2));
    } else {
      Util::SetTupleAttribute<storage::VarlenEntry>(
          schema, col_offset++, projection_map, pr,
          storage::VarlenEntry::CreateInline(reinterpret_cast<const byte *const>("BC"), 2));
    }

    // C_CREDIT_LIM = 50,000.00
    TERRIER_ASSERT(schema.GetColumn(col_offset).Name() == "C_CREDIT_LIM", "Wrong attribute.");
    Util::SetTupleAttribute<double>(schema, col_offset++, projection_map, pr, 50000.0);

    // C_DISCOUNT random within [0.0000 .. 0.5000]
    TERRIER_ASSERT(schema.GetColumn(col_offset).Name() == "C_DISCOUNT", "Wrong attribute.");
    Util::SetTupleAttribute<double>(schema, col_offset++, projection_map, pr,
                                    Util::RandomWithin<double>(0, 5000, 4, generator));

    // C_BALANCE = -10.00
    TERRIER_ASSERT(schema.GetColumn(col_offset).Name() == "C_BALANCE", "Wrong attribute.");
    Util::SetTupleAttribute<double>(schema, col_offset++, projection_map, pr, -10.0);

    // C_YTD_PAYMENT = 10.00
    TERRIER_ASSERT(schema.GetColumn(col_offset).Name() == "C_YTD_PAYMENT", "Wrong attribute.");
    Util::SetTupleAttribute<double>(schema, col_offset++, projection_map, pr, 10.0);

    // C_PAYMENT_CNT = 1
    TERRIER_ASSERT(schema.GetColumn(col_offset).Name() == "C_PAYMENT_CNT", "Wrong attribute.");
    Util::SetTupleAttribute<int16_t>(schema, col_offset++, projection_map, pr, 1);

    // C_DELIVERY_CNT = 0
    TERRIER_ASSERT(schema.GetColumn(col_offset).Name() == "C_DELIVERY_CNT", "Wrong attribute.");
    Util::SetTupleAttribute<int16_t>(schema, col_offset++, projection_map, pr, 0);

    // C_DATA random a-string [300 .. 500]
    TERRIER_ASSERT(schema.GetColumn(col_offset).Name() == "C_DATA", "Wrong attribute.");
    Util::SetTupleAttribute<storage::VarlenEntry>(schema, col_offset++, projection_map, pr,
                                                  Util::AlphaNumericVarlenEntry(300, 500, false, generator));

    TERRIER_ASSERT(col_offset == schema.GetColumns().size(), "Didn't get every attribute for Customer tuple.");
  }

  static storage::ProjectedRow *BuildCustomerKey(const int32_t c_id, const int8_t d_id, const int8_t w_id,
                                                 byte *const buffer,
                                                 const storage::ProjectedRowInitializer &pr_initializer,
                                                 const std::unordered_map<catalog::indexkeycol_oid_t, uint16_t> &pr_map,
                                                 const catalog::IndexSchema &schema) {
    TERRIER_ASSERT(c_id >= 1 && c_id <= 3000, "Invalid c_id.");
    TERRIER_ASSERT(d_id >= 1 && d_id <= 10, "Invalid d_id.");
    TERRIER_ASSERT(w_id >= 1, "Invalid w_id.");
    TERRIER_ASSERT(buffer != nullptr, "buffer is nullptr.");

    auto *const pr = pr_initializer.InitializeRow(buffer);

    uint32_t col_offset = 0;

    // Primary Key: (C_W_ID, C_D_ID, C_ID)
    Util::SetKeyAttribute(schema, col_offset++, pr_map, pr, w_id);
    Util::SetKeyAttribute(schema, col_offset++, pr_map, pr, d_id);
    Util::SetKeyAttribute(schema, col_offset++, pr_map, pr, c_id);

    TERRIER_ASSERT(col_offset == schema.GetColumns().size(), "Didn't get every attribute for Customer key.");

    return pr;
  }

  static storage::ProjectedRow *BuildCustomerNameKey(
      const storage::VarlenEntry &c_last, const int8_t d_id, const int8_t w_id, byte *const buffer,
      const storage::ProjectedRowInitializer &pr_initializer,
<<<<<<< HEAD
      const std::unordered_map<catalog::indexkeycol_oid_t, uint16_t> &pr_map,
      const catalog::IndexSchema &schema) {
=======
      const std::unordered_map<catalog::indexkeycol_oid_t, uint16_t> &pr_map, const catalog::IndexSchema &schema) {
>>>>>>> 271580a5
    TERRIER_ASSERT(d_id >= 1 && d_id <= 10, "Invalid d_id.");
    TERRIER_ASSERT(w_id >= 1, "Invalid w_id.");
    TERRIER_ASSERT(buffer != nullptr, "buffer is nullptr.");

    auto *const pr = pr_initializer.InitializeRow(buffer);

    uint32_t col_offset = 0;

    // Primary Key: (C_W_ID, C_D_ID, C_LAST)
    Util::SetKeyAttribute(schema, col_offset++, pr_map, pr, w_id);
    Util::SetKeyAttribute(schema, col_offset++, pr_map, pr, d_id);
    Util::SetKeyAttribute(schema, col_offset++, pr_map, pr, c_last);

    TERRIER_ASSERT(col_offset == schema.GetColumns().size(), "Didn't get every attribute for Customer key.");

    return pr;
  }

  template <class Random>
  static void BuildHistoryTuple(const int32_t c_id, const int8_t d_id, const int8_t w_id,
                                storage::ProjectedRow *const pr, const storage::ProjectionMap &projection_map,
                                const catalog::Schema &schema, Random *const generator) {
    TERRIER_ASSERT(c_id >= 1 && c_id <= 3000, "Invalid c_id.");
    TERRIER_ASSERT(d_id >= 1 && d_id <= 10, "Invalid d_id.");
    TERRIER_ASSERT(w_id >= 1, "Invalid w_id.");
    TERRIER_ASSERT(pr != nullptr, "ProjectedRow is nullptr.");

    uint32_t col_offset = 0;

    // H_C_ID = C_ID
    TERRIER_ASSERT(schema.GetColumn(col_offset).Name() == "H_C_ID", "Wrong attribute.");
    Util::SetTupleAttribute<int32_t>(schema, col_offset++, projection_map, pr, c_id);

    // H_C_D_ID = D_ID
    TERRIER_ASSERT(schema.GetColumn(col_offset).Name() == "H_C_D_ID", "Wrong attribute.");
    Util::SetTupleAttribute<int8_t>(schema, col_offset++, projection_map, pr, d_id);

    // H_C_W_ID = W_ID
    TERRIER_ASSERT(schema.GetColumn(col_offset).Name() == "H_C_W_ID", "Wrong attribute.");
    Util::SetTupleAttribute<int8_t>(schema, col_offset++, projection_map, pr, w_id);

    // H_D_ID = D_ID
    TERRIER_ASSERT(schema.GetColumn(col_offset).Name() == "H_D_ID", "Wrong attribute.");
    Util::SetTupleAttribute<int8_t>(schema, col_offset++, projection_map, pr, d_id);

    // H_W_ID = W_ID
    TERRIER_ASSERT(schema.GetColumn(col_offset).Name() == "H_W_ID", "Wrong attribute.");
    Util::SetTupleAttribute<int8_t>(schema, col_offset++, projection_map, pr, w_id);

    // H_DATE current date and time
    TERRIER_ASSERT(schema.GetColumn(col_offset).Name() == "H_DATE", "Wrong attribute.");
    Util::SetTupleAttribute<uint64_t>(schema, col_offset++, projection_map, pr, Util::Timestamp());

    // H_AMOUNT = 10.00
    TERRIER_ASSERT(schema.GetColumn(col_offset).Name() == "H_AMOUNT", "Wrong attribute.");
    Util::SetTupleAttribute<double>(schema, col_offset++, projection_map, pr, 10.0);

    // H_DATA random a-string [12 .. 24]
    TERRIER_ASSERT(schema.GetColumn(col_offset).Name() == "H_DATA", "Wrong attribute.");
    Util::SetTupleAttribute<storage::VarlenEntry>(schema, col_offset++, projection_map, pr,
                                                  Util::AlphaNumericVarlenEntry(12, 24, false, generator));

    TERRIER_ASSERT(col_offset == schema.GetColumns().size(), "Didn't get every attribute for History tuple.");
  }

  static void BuildNewOrderTuple(const int32_t o_id, const int8_t d_id, const int8_t w_id,
                                 storage::ProjectedRow *const pr, const storage::ProjectionMap &projection_map,
                                 const catalog::Schema &schema) {
    TERRIER_ASSERT(o_id >= 2101 && o_id <= 3000, "Invalid o_id.");
    TERRIER_ASSERT(d_id >= 1 && d_id <= 10, "Invalid d_id.");
    TERRIER_ASSERT(w_id >= 1, "Invalid w_id.");
    TERRIER_ASSERT(pr != nullptr, "ProjectedRow is nullptr.");

    uint32_t col_offset = 0;

    // NO_O_ID = O_ID
    TERRIER_ASSERT(schema.GetColumn(col_offset).Name() == "NO_O_ID", "Wrong attribute.");
    Util::SetTupleAttribute<int32_t>(schema, col_offset++, projection_map, pr, o_id);

    // NO_D_ID = D_ID
    TERRIER_ASSERT(schema.GetColumn(col_offset).Name() == "NO_D_ID", "Wrong attribute.");
    Util::SetTupleAttribute<int8_t>(schema, col_offset++, projection_map, pr, d_id);

    // NO_W_ID = W_ID
    TERRIER_ASSERT(schema.GetColumn(col_offset).Name() == "NO_W_ID", "Wrong attribute.");
    Util::SetTupleAttribute<int8_t>(schema, col_offset++, projection_map, pr, w_id);

    TERRIER_ASSERT(col_offset == schema.GetColumns().size(), "Didn't get every attribute for New Order tuple.");
  }

  static storage::ProjectedRow *BuildNewOrderKey(const int32_t o_id, const int8_t d_id, const int8_t w_id,
                                                 byte *const buffer,
                                                 const storage::ProjectedRowInitializer &pr_initializer,
                                                 const std::unordered_map<catalog::indexkeycol_oid_t, uint16_t> &pr_map,
                                                 const catalog::IndexSchema &schema) {
    TERRIER_ASSERT(o_id >= 2101 && o_id <= 3000, "Invalid o_id.");
    TERRIER_ASSERT(d_id >= 1 && d_id <= 10, "Invalid d_id.");
    TERRIER_ASSERT(w_id >= 1, "Invalid w_id.");
    TERRIER_ASSERT(buffer != nullptr, "buffer is nullptr.");

    auto *const pr = pr_initializer.InitializeRow(buffer);

    uint32_t col_offset = 0;

    // Primary Key: (NO_W_ID, NO_D_ID, NO_O_ID)
    Util::SetKeyAttribute(schema, col_offset++, pr_map, pr, w_id);
    Util::SetKeyAttribute(schema, col_offset++, pr_map, pr, d_id);
    Util::SetKeyAttribute(schema, col_offset++, pr_map, pr, o_id);

    TERRIER_ASSERT(col_offset == schema.GetColumns().size(), "Didn't get every attribute for New Order key.");

    return pr;
  }

  struct OrderTupleResults {
    uint64_t o_entry_d;
    int8_t o_ol_cnt;
  };

  template <class Random>
  static OrderTupleResults BuildOrderTuple(const int32_t o_id, const int32_t c_id, const int8_t d_id, const int8_t w_id,
                                           storage::ProjectedRow *const pr,
                                           const storage::ProjectionMap &projection_map, const catalog::Schema &schema,
                                           Random *const generator) {
    TERRIER_ASSERT(o_id >= 1 && o_id <= 3000, "Invalid o_id.");
    TERRIER_ASSERT(c_id >= 1 && c_id <= 3000, "Invalid c_id.");
    TERRIER_ASSERT(d_id >= 1 && d_id <= 10, "Invalid d_id.");
    TERRIER_ASSERT(w_id >= 1, "Invalid w_id.");
    TERRIER_ASSERT(pr != nullptr, "ProjectedRow is nullptr.");

    uint32_t col_offset = 0;

    // O_ID unique within [3,000]
    TERRIER_ASSERT(schema.GetColumn(col_offset).Name() == "O_ID", "Wrong attribute.");
    Util::SetTupleAttribute<int32_t>(schema, col_offset++, projection_map, pr, o_id);

    // O_D_ID = D_ID
    TERRIER_ASSERT(schema.GetColumn(col_offset).Name() == "O_D_ID", "Wrong attribute.");
    Util::SetTupleAttribute<int8_t>(schema, col_offset++, projection_map, pr, d_id);

    // O_W_ID = W_ID
    TERRIER_ASSERT(schema.GetColumn(col_offset).Name() == "O_W_ID", "Wrong attribute.");
    Util::SetTupleAttribute<int8_t>(schema, col_offset++, projection_map, pr, w_id);

    // O_C_ID selected sequentially from a random permutation of [1 .. 3,000]
    TERRIER_ASSERT(schema.GetColumn(col_offset).Name() == "O_C_ID", "Wrong attribute.");
    Util::SetTupleAttribute<int32_t>(schema, col_offset++, projection_map, pr, c_id);

    // O_ENTRY_D current date/ time given by the operating system
    TERRIER_ASSERT(schema.GetColumn(col_offset).Name() == "O_ENTRY_D", "Wrong attribute.");
    const uint64_t entry_d = Util::Timestamp();
    Util::SetTupleAttribute<uint64_t>(schema, col_offset++, projection_map, pr, entry_d);

    // O_CARRIER_ID random within [1 .. 10] if O_ID < 2,101, null otherwise
    TERRIER_ASSERT(schema.GetColumn(col_offset).Name() == "O_CARRIER_ID", "Wrong attribute.");
    const auto col_oid = schema.GetColumn(col_offset++).Oid();
    const auto attr_offset = projection_map.at(col_oid);
    if (o_id < 2101) {
      auto *const attr = pr->AccessForceNotNull(attr_offset);
      *reinterpret_cast<int8_t *>(attr) = Util::RandomWithin<int8_t>(1, 10, 0, generator);
    } else {
      pr->SetNull(attr_offset);
    }

    // O_OL_CNT random within [5 .. 15]
    TERRIER_ASSERT(schema.GetColumn(col_offset).Name() == "O_OL_CNT", "Wrong attribute.");
    const auto ol_cnt = Util::RandomWithin<int8_t>(5, 15, 0, generator);
    Util::SetTupleAttribute<int8_t>(schema, col_offset++, projection_map, pr, ol_cnt);

    // O_ALL_LOCAL = 1
    TERRIER_ASSERT(schema.GetColumn(col_offset).Name() == "O_ALL_LOCAL", "Wrong attribute.");
    Util::SetTupleAttribute<int8_t>(schema, col_offset++, projection_map, pr, 1);

    TERRIER_ASSERT(col_offset == schema.GetColumns().size(), "Didn't get every attribute for Order tuple.");

    return {entry_d, static_cast<int8_t>(ol_cnt)};
  }

  static storage::ProjectedRow *BuildOrderKey(const int32_t o_id, const int8_t d_id, const int8_t w_id,
                                              byte *const buffer,
                                              const storage::ProjectedRowInitializer &pr_initializer,
                                              const std::unordered_map<catalog::indexkeycol_oid_t, uint16_t> &pr_map,
                                              const catalog::IndexSchema &schema) {
    TERRIER_ASSERT(o_id >= 1 && o_id <= 3000, "Invalid o_id.");
    TERRIER_ASSERT(d_id >= 1 && d_id <= 10, "Invalid d_id.");
    TERRIER_ASSERT(w_id >= 1, "Invalid w_id.");
    TERRIER_ASSERT(buffer != nullptr, "buffer is nullptr.");

    auto *const pr = pr_initializer.InitializeRow(buffer);

    uint32_t col_offset = 0;

    // Primary Key: (O_W_ID, O_D_ID, O_ID)
    Util::SetKeyAttribute(schema, col_offset++, pr_map, pr, w_id);
    Util::SetKeyAttribute(schema, col_offset++, pr_map, pr, d_id);
    Util::SetKeyAttribute(schema, col_offset++, pr_map, pr, o_id);

    TERRIER_ASSERT(col_offset == schema.GetColumns().size(), "Didn't get every attribute for Order key.");

    return pr;
  }

  static storage::ProjectedRow *BuildOrderSecondaryKey(
      const int32_t o_id, const int32_t c_id, const int8_t d_id, const int8_t w_id, byte *const buffer,
      const storage::ProjectedRowInitializer &pr_initializer,
<<<<<<< HEAD
      const std::unordered_map<catalog::indexkeycol_oid_t, uint16_t> &pr_map,
      const catalog::IndexSchema &schema) {
=======
      const std::unordered_map<catalog::indexkeycol_oid_t, uint16_t> &pr_map, const catalog::IndexSchema &schema) {
>>>>>>> 271580a5
    TERRIER_ASSERT(o_id >= 1 && o_id <= 3000, "Invalid o_id.");
    TERRIER_ASSERT(c_id >= 1 && c_id <= 3000, "Invalid c_id.");
    TERRIER_ASSERT(d_id >= 1 && d_id <= 10, "Invalid d_id.");
    TERRIER_ASSERT(w_id >= 1, "Invalid w_id.");
    TERRIER_ASSERT(buffer != nullptr, "buffer is nullptr.");

    auto *const pr = pr_initializer.InitializeRow(buffer);

    uint32_t col_offset = 0;

    // Secondary Key: (O_W_ID, O_D_ID, O_C_ID O_ID)
    Util::SetKeyAttribute(schema, col_offset++, pr_map, pr, w_id);
    Util::SetKeyAttribute(schema, col_offset++, pr_map, pr, d_id);
    Util::SetKeyAttribute(schema, col_offset++, pr_map, pr, c_id);
    Util::SetKeyAttribute(schema, col_offset++, pr_map, pr, o_id);

    TERRIER_ASSERT(col_offset == schema.GetColumns().size(), "Didn't get every attribute for Order secondary key.");

    return pr;
  }

  template <class Random>
  static void BuildOrderLineTuple(const int32_t o_id, const int8_t d_id, const int8_t w_id, const int8_t ol_number,
                                  const uint64_t o_entry_d, storage::ProjectedRow *const pr,
                                  const storage::ProjectionMap &projection_map, const catalog::Schema &schema,
                                  Random *const generator) {
    TERRIER_ASSERT(o_id >= 1 && o_id <= 3000, "Invalid o_id.");
    TERRIER_ASSERT(d_id >= 1 && d_id <= 10, "Invalid d_id.");
    TERRIER_ASSERT(w_id >= 1, "Invalid w_id.");
    TERRIER_ASSERT(pr != nullptr, "ProjectedRow is nullptr.");

    uint32_t col_offset = 0;

    // OL_O_ID = O_ID
    TERRIER_ASSERT(schema.GetColumn(col_offset).Name() == "OL_O_ID", "Wrong attribute.");
    Util::SetTupleAttribute<int32_t>(schema, col_offset++, projection_map, pr, o_id);

    // OL_D_ID = D_ID
    TERRIER_ASSERT(schema.GetColumn(col_offset).Name() == "OL_D_ID", "Wrong attribute.");
    Util::SetTupleAttribute<int8_t>(schema, col_offset++, projection_map, pr, d_id);

    // OL_W_ID = W_ID
    TERRIER_ASSERT(schema.GetColumn(col_offset).Name() == "OL_W_ID", "Wrong attribute.");
    Util::SetTupleAttribute<int8_t>(schema, col_offset++, projection_map, pr, w_id);

    // OL_NUMBER unique within [O_OL_CNT]
    TERRIER_ASSERT(schema.GetColumn(col_offset).Name() == "OL_NUMBER", "Wrong attribute.");
    Util::SetTupleAttribute<int8_t>(schema, col_offset++, projection_map, pr, ol_number);

    // OL_I_ID random within [1 .. 100,000]
    TERRIER_ASSERT(schema.GetColumn(col_offset).Name() == "OL_I_ID", "Wrong attribute.");
    Util::SetTupleAttribute<int32_t>(schema, col_offset++, projection_map, pr,
                                     Util::RandomWithin<int32_t>(1, 100000, 0, generator));

    // OL_SUPPLY_W_ID = W_ID
    TERRIER_ASSERT(schema.GetColumn(col_offset).Name() == "OL_SUPPLY_W_ID", "Wrong attribute.");
    Util::SetTupleAttribute<int8_t>(schema, col_offset++, projection_map, pr, w_id);

    // OL_DELIVERY_D = O_ENTRY_D if OL_O_ID < 2,101, null otherwise
    TERRIER_ASSERT(schema.GetColumn(col_offset).Name() == "OL_DELIVERY_D", "Wrong attribute.");
    const auto col_oid = schema.GetColumn(col_offset++).Oid();
    const auto attr_offset = projection_map.at(col_oid);
    if (o_id < 2101) {
      auto *const attr = pr->AccessForceNotNull(attr_offset);
      *reinterpret_cast<uint64_t *>(attr) = o_entry_d;
    } else {
      pr->SetNull(attr_offset);
    }

    // OL_QUANTITY = 5
    TERRIER_ASSERT(schema.GetColumn(col_offset).Name() == "OL_QUANTITY", "Wrong attribute.");
    Util::SetTupleAttribute<int8_t>(schema, col_offset++, projection_map, pr, 5);

    // OL_AMOUNT = 0.00 if OL_O_ID < 2,101, random within [0.01 .. 9,999.99] otherwise
    TERRIER_ASSERT(schema.GetColumn(col_offset).Name() == "OL_AMOUNT", "Wrong attribute.");
    if (o_id < 2101) {
      Util::SetTupleAttribute<double>(schema, col_offset++, projection_map, pr, 0.0);
    } else {
      Util::SetTupleAttribute<double>(schema, col_offset++, projection_map, pr,
                                      Util::RandomWithin<double>(1, 999999, 2, generator));
    }

    // OL_DIST_INFO random a-string of 24 letters
    TERRIER_ASSERT(schema.GetColumn(col_offset).Name() == "OL_DIST_INFO", "Wrong attribute.");
    Util::SetTupleAttribute<storage::VarlenEntry>(schema, col_offset++, projection_map, pr,
                                                  Util::AlphaNumericVarlenEntry(24, 24, false, generator));

    TERRIER_ASSERT(col_offset == schema.GetColumns().size(), "Didn't get every attribute for Order Line tuple.");
  }

  static storage::ProjectedRow *BuildOrderLineKey(
      const int32_t o_id, const int8_t d_id, const int8_t w_id, const int8_t ol_number, byte *const buffer,
      const storage::ProjectedRowInitializer &pr_initializer,
<<<<<<< HEAD
      const std::unordered_map<catalog::indexkeycol_oid_t, uint16_t> &pr_map,
      const catalog::IndexSchema &schema) {
=======
      const std::unordered_map<catalog::indexkeycol_oid_t, uint16_t> &pr_map, const catalog::IndexSchema &schema) {
>>>>>>> 271580a5
    TERRIER_ASSERT(o_id >= 1 && o_id <= 3000, "Invalid o_id.");
    TERRIER_ASSERT(d_id >= 1 && d_id <= 10, "Invalid d_id.");
    TERRIER_ASSERT(w_id >= 1, "Invalid w_id.");
    TERRIER_ASSERT(buffer != nullptr, "buffer is nullptr.");

    auto *const pr = pr_initializer.InitializeRow(buffer);

    uint32_t col_offset = 0;

    // Primary Key: (OL_W_ID, OL_D_ID, OL_O_ID, OL_NUMBER)
    Util::SetKeyAttribute(schema, col_offset++, pr_map, pr, w_id);
    Util::SetKeyAttribute(schema, col_offset++, pr_map, pr, d_id);
    Util::SetKeyAttribute(schema, col_offset++, pr_map, pr, o_id);
    Util::SetKeyAttribute(schema, col_offset++, pr_map, pr, ol_number);

    TERRIER_ASSERT(col_offset == schema.GetColumns().size(), "Didn't get every attribute for Order Line key.");

    return pr;
  }
};

}  // namespace terrier::tpcc<|MERGE_RESOLUTION|>--- conflicted
+++ resolved
@@ -9,10 +9,10 @@
 #include "storage/projected_row.h"
 #include "storage/sql_table.h"
 #include "transaction/transaction_manager.h"
-#include "util/data_table_benchmark_util.h"
 #include "util/tpcc/database.h"
 #include "util/tpcc/util.h"
 #include "util/tpcc/worker.h"
+#include "util/transaction_benchmark_util.h"
 
 namespace terrier::tpcc {
 
@@ -469,12 +469,7 @@
 
   static storage::ProjectedRow *BuildWarehouseKey(
       const int8_t w_id, byte *const buffer, const storage::ProjectedRowInitializer &pr_initializer,
-<<<<<<< HEAD
-      const std::unordered_map<catalog::indexkeycol_oid_t, uint16_t> &pr_map,
-      const catalog::IndexSchema &schema) {
-=======
       const std::unordered_map<catalog::indexkeycol_oid_t, uint16_t> &pr_map, const catalog::IndexSchema &schema) {
->>>>>>> 271580a5
     TERRIER_ASSERT(w_id >= 1, "Invalid w_id.");
     TERRIER_ASSERT(buffer != nullptr, "buffer is nullptr.");
 
@@ -851,12 +846,7 @@
   static storage::ProjectedRow *BuildCustomerNameKey(
       const storage::VarlenEntry &c_last, const int8_t d_id, const int8_t w_id, byte *const buffer,
       const storage::ProjectedRowInitializer &pr_initializer,
-<<<<<<< HEAD
-      const std::unordered_map<catalog::indexkeycol_oid_t, uint16_t> &pr_map,
-      const catalog::IndexSchema &schema) {
-=======
       const std::unordered_map<catalog::indexkeycol_oid_t, uint16_t> &pr_map, const catalog::IndexSchema &schema) {
->>>>>>> 271580a5
     TERRIER_ASSERT(d_id >= 1 && d_id <= 10, "Invalid d_id.");
     TERRIER_ASSERT(w_id >= 1, "Invalid w_id.");
     TERRIER_ASSERT(buffer != nullptr, "buffer is nullptr.");
@@ -1062,12 +1052,7 @@
   static storage::ProjectedRow *BuildOrderSecondaryKey(
       const int32_t o_id, const int32_t c_id, const int8_t d_id, const int8_t w_id, byte *const buffer,
       const storage::ProjectedRowInitializer &pr_initializer,
-<<<<<<< HEAD
-      const std::unordered_map<catalog::indexkeycol_oid_t, uint16_t> &pr_map,
-      const catalog::IndexSchema &schema) {
-=======
       const std::unordered_map<catalog::indexkeycol_oid_t, uint16_t> &pr_map, const catalog::IndexSchema &schema) {
->>>>>>> 271580a5
     TERRIER_ASSERT(o_id >= 1 && o_id <= 3000, "Invalid o_id.");
     TERRIER_ASSERT(c_id >= 1 && c_id <= 3000, "Invalid c_id.");
     TERRIER_ASSERT(d_id >= 1 && d_id <= 10, "Invalid d_id.");
@@ -1161,12 +1146,7 @@
   static storage::ProjectedRow *BuildOrderLineKey(
       const int32_t o_id, const int8_t d_id, const int8_t w_id, const int8_t ol_number, byte *const buffer,
       const storage::ProjectedRowInitializer &pr_initializer,
-<<<<<<< HEAD
-      const std::unordered_map<catalog::indexkeycol_oid_t, uint16_t> &pr_map,
-      const catalog::IndexSchema &schema) {
-=======
       const std::unordered_map<catalog::indexkeycol_oid_t, uint16_t> &pr_map, const catalog::IndexSchema &schema) {
->>>>>>> 271580a5
     TERRIER_ASSERT(o_id >= 1 && o_id <= 3000, "Invalid o_id.");
     TERRIER_ASSERT(d_id >= 1 && d_id <= 10, "Invalid d_id.");
     TERRIER_ASSERT(w_id >= 1, "Invalid w_id.");
