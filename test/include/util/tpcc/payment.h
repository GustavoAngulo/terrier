#pragma once

#include <algorithm>
#include <map>
#include <string>
#include <vector>
#include "catalog/catalog_defs.h"
#include "storage/index/index.h"
#include "storage/sql_table.h"
#include "storage/storage_defs.h"
#include "transaction/transaction_manager.h"
#include "util/data_table_benchmark_util.h"
#include "util/tpcc/database.h"
#include "util/tpcc/tpcc_defs.h"
#include "util/tpcc/util.h"
#include "util/tpcc/worker.h"

namespace terrier::tpcc {

/**
 * Delivery transaction according to section 2.5.2 of the specification
 */
class Payment {
 private:
  // Warehouse metadata
  const catalog::col_oid_t w_name_oid;
  const catalog::col_oid_t w_street_1_oid;
  const catalog::col_oid_t w_street_2_oid;
  const catalog::col_oid_t w_city_oid;
  const catalog::col_oid_t w_state_oid;
  const catalog::col_oid_t w_zip_oid;
  const catalog::col_oid_t w_ytd_oid;
  const storage::ProjectedRowInitializer warehouse_select_pr_initializer;
  const storage::ProjectionMap warehouse_select_pr_map;
  const uint8_t w_name_select_pr_offset;
  const uint8_t w_ytd_select_pr_offset;
  const storage::ProjectedRowInitializer warehouse_update_pr_initializer;

  // District metadata
  const uint8_t d_id_key_pr_offset;
  const uint8_t d_w_id_key_pr_offset;
  const catalog::col_oid_t d_name_oid;
  const catalog::col_oid_t d_street_1_oid;
  const catalog::col_oid_t d_street_2_oid;
  const catalog::col_oid_t d_city_oid;
  const catalog::col_oid_t d_state_oid;
  const catalog::col_oid_t d_zip_oid;
  const catalog::col_oid_t d_ytd_oid;
  const storage::ProjectedRowInitializer district_select_pr_initializer;
  const storage::ProjectionMap district_select_pr_map;
  const uint8_t d_name_select_pr_offset;
  const uint8_t d_ytd_select_pr_offset;
  const storage::ProjectedRowInitializer district_update_pr_initializer;

  // Customer metadata
  const uint8_t c_id_key_pr_offset;
  const uint8_t c_d_id_key_pr_offset;
  const uint8_t c_w_id_key_pr_offset;
  const uint8_t c_last_name_key_pr_offset;
  const uint8_t c_d_id_name_key_pr_offset;
  const uint8_t c_w_id_name_key_pr_offset;
  const storage::ProjectedRowInitializer c_first_pr_initializer;
  const storage::ProjectedRowInitializer customer_select_pr_initializer;
  const storage::ProjectionMap customer_select_pr_map;
  const catalog::col_oid_t c_id_oid;
  const catalog::col_oid_t c_credit_oid;
  const catalog::col_oid_t c_balance_oid;
  const catalog::col_oid_t c_ytd_payment_oid;
  const catalog::col_oid_t c_payment_cnt_oid;
  const catalog::col_oid_t c_data_oid;
  const uint8_t c_id_select_pr_offset;
  const uint8_t c_credit_select_pr_offset;
  const uint8_t c_balance_select_pr_offset;
  const uint8_t c_ytd_payment_select_pr_offset;
  const uint8_t c_payment_cnt_select_pr_offset;
  const uint8_t c_data_select_pr_offset;
  const storage::ProjectedRowInitializer customer_update_pr_initializer;
  const storage::ProjectionMap customer_update_pr_map;
  const uint8_t c_balance_update_pr_offset;
  const uint8_t c_ytd_payment_update_pr_offset;
  const uint8_t c_payment_cnt_update_pr_offset;
  const storage::ProjectedRowInitializer c_data_pr_initializer;

  // History metadata
  const storage::ProjectedRowInitializer history_insert_pr_initializer;
  const storage::ProjectionMap history_insert_pr_map;
  const uint8_t h_c_id_insert_pr_offset;
  const uint8_t h_c_d_id_insert_pr_offset;
  const uint8_t h_c_w_id_insert_pr_offset;
  const uint8_t h_d_id_insert_pr_offset;
  const uint8_t h_w_id_insert_pr_offset;
  const uint8_t h_date_insert_pr_offset;
  const uint8_t h_amount_insert_pr_offset;
  const uint8_t h_data_insert_pr_offset;

 public:
  explicit Payment(const Database *const db)

      :  // Warehouse metadata
        w_name_oid(db->warehouse_schema_.GetColumn(1).Oid()),
        w_street_1_oid(db->warehouse_schema_.GetColumn(2).Oid()),
        w_street_2_oid(db->warehouse_schema_.GetColumn(3).Oid()),
        w_city_oid(db->warehouse_schema_.GetColumn(4).Oid()),
        w_state_oid(db->warehouse_schema_.GetColumn(5).Oid()),
        w_zip_oid(db->warehouse_schema_.GetColumn(6).Oid()),
        w_ytd_oid(db->warehouse_schema_.GetColumn(8).Oid()),
        warehouse_select_pr_initializer(
            db->warehouse_table_
                ->InitializerForProjectedRow(
                    {w_name_oid, w_street_1_oid, w_street_2_oid, w_city_oid, w_state_oid, w_zip_oid, w_ytd_oid})
                .first),
        warehouse_select_pr_map(db->warehouse_table_
                                    ->InitializerForProjectedRow({w_name_oid, w_street_1_oid, w_street_2_oid,
                                                                  w_city_oid, w_state_oid, w_zip_oid, w_ytd_oid})
                                    .second),
        w_name_select_pr_offset(static_cast<uint8_t>(warehouse_select_pr_map.at(w_name_oid))),
        w_ytd_select_pr_offset(static_cast<uint8_t>(warehouse_select_pr_map.at(w_ytd_oid))),
        warehouse_update_pr_initializer(db->warehouse_table_->InitializerForProjectedRow({w_ytd_oid}).first),

        // District metadata
        d_id_key_pr_offset(static_cast<uint8_t>(db->district_primary_index_->GetKeyOidToOffsetMap().at(
<<<<<<< HEAD
            db->district_primary_index_schema_.GetColumn(1).GetOid()))),
        d_w_id_key_pr_offset(static_cast<uint8_t>(db->district_primary_index_->GetKeyOidToOffsetMap().at(
            db->district_primary_index_schema_.GetColumn(0).GetOid()))),

        d_name_oid(db->district_schema_.GetColumn(2).GetOid()),
        d_street_1_oid(db->district_schema_.GetColumn(3).GetOid()),
        d_street_2_oid(db->district_schema_.GetColumn(4).GetOid()),
        d_city_oid(db->district_schema_.GetColumn(5).GetOid()),
        d_state_oid(db->district_schema_.GetColumn(6).GetOid()),
        d_zip_oid(db->district_schema_.GetColumn(7).GetOid()),
        d_ytd_oid(db->district_schema_.GetColumn(9).GetOid()),
=======
            db->district_primary_index_schema_.GetColumn(1).Oid()))),
        d_w_id_key_pr_offset(static_cast<uint8_t>(db->district_primary_index_->GetKeyOidToOffsetMap().at(
            db->district_primary_index_schema_.GetColumn(0).Oid()))),

        d_name_oid(db->district_schema_.GetColumn(2).Oid()),
        d_street_1_oid(db->district_schema_.GetColumn(3).Oid()),
        d_street_2_oid(db->district_schema_.GetColumn(4).Oid()),
        d_city_oid(db->district_schema_.GetColumn(5).Oid()),
        d_state_oid(db->district_schema_.GetColumn(6).Oid()),
        d_zip_oid(db->district_schema_.GetColumn(7).Oid()),
        d_ytd_oid(db->district_schema_.GetColumn(9).Oid()),
>>>>>>> 271580a5
        district_select_pr_initializer(db->district_table_
                                           ->InitializerForProjectedRow({d_name_oid, d_street_1_oid, d_street_2_oid,
                                                                         d_city_oid, d_state_oid, d_zip_oid, d_ytd_oid})
                                           .first),
        district_select_pr_map(db->district_table_
                                   ->InitializerForProjectedRow({d_name_oid, d_street_1_oid, d_street_2_oid, d_city_oid,
                                                                 d_state_oid, d_zip_oid, d_ytd_oid})
                                   .second),
        d_name_select_pr_offset(static_cast<uint8_t>(district_select_pr_map.at(d_name_oid))),
        d_ytd_select_pr_offset(static_cast<uint8_t>(district_select_pr_map.at(d_ytd_oid))),
        district_update_pr_initializer(db->district_table_->InitializerForProjectedRow({d_ytd_oid}).first),

        // Customer metadata
        c_id_key_pr_offset(static_cast<uint8_t>(db->customer_primary_index_->GetKeyOidToOffsetMap().at(
<<<<<<< HEAD
            db->customer_primary_index_schema_.GetColumn(2).GetOid()))),
        c_d_id_key_pr_offset(static_cast<uint8_t>(db->customer_primary_index_->GetKeyOidToOffsetMap().at(
            db->customer_primary_index_schema_.GetColumn(1).GetOid()))),
        c_w_id_key_pr_offset(static_cast<uint8_t>(db->customer_primary_index_->GetKeyOidToOffsetMap().at(
            db->customer_primary_index_schema_.GetColumn(0).GetOid()))),
        c_last_name_key_pr_offset(static_cast<uint8_t>(db->customer_secondary_index_->GetKeyOidToOffsetMap().at(
            db->customer_secondary_index_schema_.GetColumn(2).GetOid()))),
        c_d_id_name_key_pr_offset(static_cast<uint8_t>(db->customer_secondary_index_->GetKeyOidToOffsetMap().at(
            db->customer_secondary_index_schema_.GetColumn(1).GetOid()))),
        c_w_id_name_key_pr_offset(static_cast<uint8_t>(db->customer_secondary_index_->GetKeyOidToOffsetMap().at(
            db->customer_secondary_index_schema_.GetColumn(0).GetOid()))),
=======
            db->customer_primary_index_schema_.GetColumn(2).Oid()))),
        c_d_id_key_pr_offset(static_cast<uint8_t>(db->customer_primary_index_->GetKeyOidToOffsetMap().at(
            db->customer_primary_index_schema_.GetColumn(1).Oid()))),
        c_w_id_key_pr_offset(static_cast<uint8_t>(db->customer_primary_index_->GetKeyOidToOffsetMap().at(
            db->customer_primary_index_schema_.GetColumn(0).Oid()))),
        c_last_name_key_pr_offset(static_cast<uint8_t>(db->customer_secondary_index_->GetKeyOidToOffsetMap().at(
            db->customer_secondary_index_schema_.GetColumn(2).Oid()))),
        c_d_id_name_key_pr_offset(static_cast<uint8_t>(db->customer_secondary_index_->GetKeyOidToOffsetMap().at(
            db->customer_secondary_index_schema_.GetColumn(1).Oid()))),
        c_w_id_name_key_pr_offset(static_cast<uint8_t>(db->customer_secondary_index_->GetKeyOidToOffsetMap().at(
            db->customer_secondary_index_schema_.GetColumn(0).Oid()))),
>>>>>>> 271580a5
        c_first_pr_initializer(
            db->customer_table_->InitializerForProjectedRow({db->customer_schema_.GetColumn(3).Oid()}).first),
        customer_select_pr_initializer(
            db->customer_table_->InitializerForProjectedRow(Util::AllColOidsForSchema(db->customer_schema_)).first),
        customer_select_pr_map(
            db->customer_table_->InitializerForProjectedRow(Util::AllColOidsForSchema(db->customer_schema_)).second),

        c_id_oid(db->customer_schema_.GetColumn(0).Oid()),
        c_credit_oid(db->customer_schema_.GetColumn(13).Oid()),
        c_balance_oid(db->customer_schema_.GetColumn(16).Oid()),
        c_ytd_payment_oid(db->customer_schema_.GetColumn(17).Oid()),
        c_payment_cnt_oid(db->customer_schema_.GetColumn(18).Oid()),
        c_data_oid(db->customer_schema_.GetColumn(20).Oid()),

        c_id_select_pr_offset(static_cast<uint8_t>(customer_select_pr_map.at(c_id_oid))),
        c_credit_select_pr_offset(static_cast<uint8_t>(customer_select_pr_map.at(c_credit_oid))),
        c_balance_select_pr_offset(static_cast<uint8_t>(customer_select_pr_map.at(c_balance_oid))),
        c_ytd_payment_select_pr_offset(static_cast<uint8_t>(customer_select_pr_map.at(c_ytd_payment_oid))),
        c_payment_cnt_select_pr_offset(static_cast<uint8_t>(customer_select_pr_map.at(c_payment_cnt_oid))),
        c_data_select_pr_offset(static_cast<uint8_t>(customer_select_pr_map.at(c_data_oid))),
        customer_update_pr_initializer(
            db->customer_table_->InitializerForProjectedRow({c_balance_oid, c_ytd_payment_oid, c_payment_cnt_oid})
                .first),
        customer_update_pr_map(
            db->customer_table_->InitializerForProjectedRow({c_balance_oid, c_ytd_payment_oid, c_payment_cnt_oid})
                .second),
        c_balance_update_pr_offset(static_cast<uint8_t>(customer_update_pr_map.at(c_balance_oid))),
        c_ytd_payment_update_pr_offset(static_cast<uint8_t>(customer_update_pr_map.at(c_ytd_payment_oid))),
        c_payment_cnt_update_pr_offset(static_cast<uint8_t>(customer_update_pr_map.at(c_payment_cnt_oid))),
        c_data_pr_initializer(db->customer_table_->InitializerForProjectedRow({c_data_oid}).first),

        history_insert_pr_initializer(
            db->history_table_->InitializerForProjectedRow(Util::AllColOidsForSchema(db->history_schema_)).first),
        history_insert_pr_map(
            db->history_table_->InitializerForProjectedRow(Util::AllColOidsForSchema(db->history_schema_)).second),

        h_c_id_insert_pr_offset(static_cast<uint8_t>(history_insert_pr_map.at(db->history_schema_.GetColumn(0).Oid()))),
        h_c_d_id_insert_pr_offset(
            static_cast<uint8_t>(history_insert_pr_map.at(db->history_schema_.GetColumn(1).Oid()))),
        h_c_w_id_insert_pr_offset(
            static_cast<uint8_t>(history_insert_pr_map.at(db->history_schema_.GetColumn(2).Oid()))),
        h_d_id_insert_pr_offset(static_cast<uint8_t>(history_insert_pr_map.at(db->history_schema_.GetColumn(3).Oid()))),
        h_w_id_insert_pr_offset(static_cast<uint8_t>(history_insert_pr_map.at(db->history_schema_.GetColumn(4).Oid()))),
        h_date_insert_pr_offset(static_cast<uint8_t>(history_insert_pr_map.at(db->history_schema_.GetColumn(5).Oid()))),
        h_amount_insert_pr_offset(
            static_cast<uint8_t>(history_insert_pr_map.at(db->history_schema_.GetColumn(6).Oid()))),
        h_data_insert_pr_offset(static_cast<uint8_t>(history_insert_pr_map.at(db->history_schema_.GetColumn(7).Oid())))

  {}

  bool Execute(transaction::TransactionManager *txn_manager, Database *db, Worker *worker,
               const TransactionArgs &args) const;
};

}  // namespace terrier::tpcc<|MERGE_RESOLUTION|>--- conflicted
+++ resolved
@@ -9,11 +9,11 @@
 #include "storage/sql_table.h"
 #include "storage/storage_defs.h"
 #include "transaction/transaction_manager.h"
-#include "util/data_table_benchmark_util.h"
 #include "util/tpcc/database.h"
 #include "util/tpcc/tpcc_defs.h"
 #include "util/tpcc/util.h"
 #include "util/tpcc/worker.h"
+#include "util/transaction_benchmark_util.h"
 
 namespace terrier::tpcc {
 
@@ -119,19 +119,6 @@
 
         // District metadata
         d_id_key_pr_offset(static_cast<uint8_t>(db->district_primary_index_->GetKeyOidToOffsetMap().at(
-<<<<<<< HEAD
-            db->district_primary_index_schema_.GetColumn(1).GetOid()))),
-        d_w_id_key_pr_offset(static_cast<uint8_t>(db->district_primary_index_->GetKeyOidToOffsetMap().at(
-            db->district_primary_index_schema_.GetColumn(0).GetOid()))),
-
-        d_name_oid(db->district_schema_.GetColumn(2).GetOid()),
-        d_street_1_oid(db->district_schema_.GetColumn(3).GetOid()),
-        d_street_2_oid(db->district_schema_.GetColumn(4).GetOid()),
-        d_city_oid(db->district_schema_.GetColumn(5).GetOid()),
-        d_state_oid(db->district_schema_.GetColumn(6).GetOid()),
-        d_zip_oid(db->district_schema_.GetColumn(7).GetOid()),
-        d_ytd_oid(db->district_schema_.GetColumn(9).GetOid()),
-=======
             db->district_primary_index_schema_.GetColumn(1).Oid()))),
         d_w_id_key_pr_offset(static_cast<uint8_t>(db->district_primary_index_->GetKeyOidToOffsetMap().at(
             db->district_primary_index_schema_.GetColumn(0).Oid()))),
@@ -143,7 +130,6 @@
         d_state_oid(db->district_schema_.GetColumn(6).Oid()),
         d_zip_oid(db->district_schema_.GetColumn(7).Oid()),
         d_ytd_oid(db->district_schema_.GetColumn(9).Oid()),
->>>>>>> 271580a5
         district_select_pr_initializer(db->district_table_
                                            ->InitializerForProjectedRow({d_name_oid, d_street_1_oid, d_street_2_oid,
                                                                          d_city_oid, d_state_oid, d_zip_oid, d_ytd_oid})
@@ -158,19 +144,6 @@
 
         // Customer metadata
         c_id_key_pr_offset(static_cast<uint8_t>(db->customer_primary_index_->GetKeyOidToOffsetMap().at(
-<<<<<<< HEAD
-            db->customer_primary_index_schema_.GetColumn(2).GetOid()))),
-        c_d_id_key_pr_offset(static_cast<uint8_t>(db->customer_primary_index_->GetKeyOidToOffsetMap().at(
-            db->customer_primary_index_schema_.GetColumn(1).GetOid()))),
-        c_w_id_key_pr_offset(static_cast<uint8_t>(db->customer_primary_index_->GetKeyOidToOffsetMap().at(
-            db->customer_primary_index_schema_.GetColumn(0).GetOid()))),
-        c_last_name_key_pr_offset(static_cast<uint8_t>(db->customer_secondary_index_->GetKeyOidToOffsetMap().at(
-            db->customer_secondary_index_schema_.GetColumn(2).GetOid()))),
-        c_d_id_name_key_pr_offset(static_cast<uint8_t>(db->customer_secondary_index_->GetKeyOidToOffsetMap().at(
-            db->customer_secondary_index_schema_.GetColumn(1).GetOid()))),
-        c_w_id_name_key_pr_offset(static_cast<uint8_t>(db->customer_secondary_index_->GetKeyOidToOffsetMap().at(
-            db->customer_secondary_index_schema_.GetColumn(0).GetOid()))),
-=======
             db->customer_primary_index_schema_.GetColumn(2).Oid()))),
         c_d_id_key_pr_offset(static_cast<uint8_t>(db->customer_primary_index_->GetKeyOidToOffsetMap().at(
             db->customer_primary_index_schema_.GetColumn(1).Oid()))),
@@ -182,7 +155,6 @@
             db->customer_secondary_index_schema_.GetColumn(1).Oid()))),
         c_w_id_name_key_pr_offset(static_cast<uint8_t>(db->customer_secondary_index_->GetKeyOidToOffsetMap().at(
             db->customer_secondary_index_schema_.GetColumn(0).Oid()))),
->>>>>>> 271580a5
         c_first_pr_initializer(
             db->customer_table_->InitializerForProjectedRow({db->customer_schema_.GetColumn(3).Oid()}).first),
         customer_select_pr_initializer(
