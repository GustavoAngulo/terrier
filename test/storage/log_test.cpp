#include <memory>
#include <string>
#include <unordered_map>
#include <vector>
#include "di/di_help.h"
#include "di/injectors.h"
#include "gtest/gtest.h"
#include "main/db_main.h"
#include "storage/data_table.h"
#include "storage/garbage_collector_thread.h"
#include "storage/sql_table.h"
#include "storage/write_ahead_log/log_manager.h"
#include "transaction/transaction_manager.h"
#include "type/transient_value_factory.h"
#include "util/catalog_test_util.h"
#include "util/data_table_test_util.h"
#include "util/sql_table_test_util.h"
#include "util/storage_test_util.h"
#include "util/test_harness.h"

#define __SETTING_GFLAGS_DEFINE__      // NOLINT
#include "settings/settings_common.h"  // NOLINT
#include "settings/settings_defs.h"    // NOLINT
#undef __SETTING_GFLAGS_DEFINE__       // NOLINT

#define LOG_FILE_NAME "./test.log"

namespace terrier::storage {
class WriteAheadLoggingTests : public TerrierTest {
 protected:
  auto Injector(const LargeTransactionTestConfiguration &config) {
    return di::make_injector<di::TestBindingPolicy>(
        di::storage_injector(), di::bind<LargeTransactionTestConfiguration>().to(config),
        di::bind<std::default_random_engine>().in(di::terrier_singleton),  // need to be universal across injectors
        di::bind<uint64_t>().named(storage::BlockStore::SIZE_LIMIT).to(static_cast<uint64_t>(1000)),
        di::bind<uint64_t>().named(storage::BlockStore::REUSE_LIMIT).to(static_cast<uint64_t>(1000)),
        di::bind<uint64_t>().named(storage::RecordBufferSegmentPool::SIZE_LIMIT).to(static_cast<uint64_t>(10000)),
        di::bind<uint64_t>().named(storage::RecordBufferSegmentPool::REUSE_LIMIT).to(static_cast<uint64_t>(10000)),
        di::bind<bool>().named(transaction::TransactionManager::GC_ENABLED).to(true),
        di::bind<std::chrono::milliseconds>()
            .named(storage::GarbageCollectorThread::GC_PERIOD)
            .to(std::chrono::milliseconds(10)),
        di::bind<std::string>().named(storage::LogManager::LOG_FILE_PATH).to(std::string(LOG_FILE_NAME)),
        di::bind<uint64_t>().named(storage::LogManager::NUM_BUFFERS).to(static_cast<uint64_t>(100)),
        di::bind<std::chrono::milliseconds>()
            .named(storage::LogManager::SERIALIZATION_INTERVAL)
            .to(std::chrono::milliseconds(10)),
        di::bind<std::chrono::milliseconds>()
            .named(storage::LogManager::PERSIST_INTERVAL)
            .to(std::chrono::milliseconds(20)),
        di::bind<uint64_t>().named(storage::LogManager::PERSIST_THRESHOLD).to(static_cast<uint64_t>((1u << 20u))));
  }

  void SetUp() override {
    // Unlink log file incase one exists from previous test iteration
    unlink(LOG_FILE_NAME);
    TerrierTest::SetUp();
  }

  void TearDown() override {
    // Delete log file
    unlink(LOG_FILE_NAME);
    DedicatedThreadRegistry::GetInstance().TearDown();
    TerrierTest::TearDown();
  }

<<<<<<< HEAD
  /**
   * @warning If the serialization format of logs ever changes, this function will need to be updated.
   */
  storage::LogRecord *ReadNextRecord(storage::BufferedLogReader *in, const storage::BlockLayout &block_layout) {
=======
  static storage::LogRecord *ReadNextRecord(storage::BufferedLogReader *in, const storage::BlockLayout &block_layout) {
>>>>>>> 8d2f05a7
    auto size = in->ReadValue<uint32_t>();
    byte *buf = common::AllocationUtil::AllocateAligned(size);
    auto record_type = in->ReadValue<storage::LogRecordType>();
    auto txn_begin = in->ReadValue<transaction::timestamp_t>();
    if (record_type == storage::LogRecordType::COMMIT) {
      auto txn_commit = in->ReadValue<transaction::timestamp_t>();
      // Okay to fill in null since nobody will invoke the callback.
      // is_read_only argument is set to false, because we do not write out a commit record for a transaction if it is
      // not read-only.
      return storage::CommitRecord::Initialize(buf, txn_begin, txn_commit, nullptr, nullptr, false, nullptr);
    }

    if (record_type == storage::LogRecordType::ABORT) return storage::AbortRecord::Initialize(buf, txn_begin, nullptr);

    auto database_oid = in->ReadValue<catalog::db_oid_t>();
    auto table_oid = in->ReadValue<catalog::table_oid_t>();
    auto tuple_slot = in->ReadValue<storage::TupleSlot>();

    if (record_type == storage::LogRecordType::DELETE) {
      return storage::DeleteRecord::Initialize(buf, txn_begin, database_oid, table_oid, tuple_slot);
    }

    // If code path reaches here, we have a REDO record.
    TERRIER_ASSERT(record_type == storage::LogRecordType::REDO, "Unknown record type during test deserialization");

    // Read in col_ids
    // IDs read individually since we can't guarantee memory layout of vector
    auto num_cols = in->ReadValue<uint16_t>();
    std::vector<storage::col_id_t> col_ids(num_cols);
    for (uint16_t i = 0; i < num_cols; i++) {
      const auto col_id = in->ReadValue<storage::col_id_t>();
      col_ids[i] = col_id;
    }

    // Initialize the redo record.
    auto initializer = storage::ProjectedRowInitializer::Create(block_layout, col_ids);
    auto *result = storage::RedoRecord::Initialize(buf, txn_begin, database_oid, table_oid, initializer);
    auto *record_body = result->GetUnderlyingRecordBodyAs<RedoRecord>();
    record_body->SetTupleSlot(tuple_slot);
    auto *delta = record_body->Delta();

    // Get an in memory copy of the record's null bitmap. Note: this is used to guide how the rest of the log file is
    // read in. It doesn't populate the delta's bitmap yet. This will happen naturally as we proceed column-by-column.
    auto bitmap_num_bytes = common::RawBitmap::SizeInBytes(num_cols);
    auto *bitmap_buffer = new uint8_t[bitmap_num_bytes];
    in->Read(bitmap_buffer, bitmap_num_bytes);
    auto *bitmap = reinterpret_cast<common::RawBitmap *>(bitmap_buffer);

    for (uint16_t i = 0; i < num_cols; i++) {
      if (!bitmap->Test(i)) {
        // Recall that 0 means null in our definition of a ProjectedRow's null bitmap.
        delta->SetNull(i);
        continue;
      }

      // The column is not null, so set the bitmap accordingly and get access to the column value.
      auto *column_value_address = delta->AccessForceNotNull(i);
      if (block_layout.IsVarlen(col_ids[i])) {
        // Read how many bytes this varlen actually is.
        const auto varlen_attribute_size = in->ReadValue<uint32_t>();
        // Allocate a varlen buffer of this many bytes.
        auto *varlen_attribute_content = common::AllocationUtil::AllocateAligned(varlen_attribute_size);
        // Fill the entry with the next bytes from the log file.
        in->Read(varlen_attribute_content, varlen_attribute_size);
        // Create the varlen entry depending on whether it can be inlined or not
        storage::VarlenEntry varlen_entry;
        if (varlen_attribute_size <= storage::VarlenEntry::InlineThreshold()) {
          varlen_entry = storage::VarlenEntry::CreateInline(varlen_attribute_content, varlen_attribute_size);
          delete[] varlen_attribute_content;
        } else {
          varlen_entry = storage::VarlenEntry::Create(varlen_attribute_content, varlen_attribute_size, true);
        }
        // The attribute value in the ProjectedRow will be a pointer to this varlen entry.
        auto *dest = reinterpret_cast<storage::VarlenEntry *>(column_value_address);
        // Set the value to be the address of the varlen_entry.
        *dest = varlen_entry;
      } else {
        // For inlined attributes, just directly read into the ProjectedRow.
        in->Read(column_value_address, block_layout.AttrSize(col_ids[i]));
      }
    }

    // Free the memory allocated for the bitmap.
    delete[] bitmap_buffer;

    return result;
  }

  storage::RedoBuffer &GetRedoBuffer(transaction::TransactionContext *txn) { return txn->redo_buffer_; }
};

// This test uses the LargeDataTableTestObject to simulate some number of transactions with logging turned on, and
// then reads the logged out content to make sure they are correct
// NOLINTNEXTLINE
TEST_F(WriteAheadLoggingTests, LargeLogTest) {
  auto config = LargeTransactionTestConfiguration::Builder()
                    .SetNumTxns(100)
                    .SetNumConcurrentTxns(4)
                    .SetUpdateSelectRatio({0.5, 0.5})
                    .SetTxnLength(5)
                    .SetInitialTableSize(1000)
                    .SetMaxColumns(5)
                    .SetVarlenAllowed(true)
                    .Build();
  auto injector = Injector(config);
  auto log_manager = injector.create<storage::LogManager *>();
  log_manager->Start();
  auto tested = injector.create<std::unique_ptr<LargeTransactionTestObject>>();
  // Each transaction does 5 operations. The update-select ratio of operations is 50%-50%.
<<<<<<< HEAD
  log_manager_->Start();
  LargeDataTableTestObject tested = LargeDataTableTestObject::Builder()
                                        .SetMaxColumns(5)
                                        .SetInitialTableSize(1)
                                        .SetTxnLength(5)
                                        .SetUpdateSelectRatio({0.5, 0.5})
                                        .SetBlockStore(&block_store_)
                                        .SetBufferPool(&pool_)
                                        .SetGenerator(&generator_)
                                        .SetGcOn(true)
                                        .SetVarlenAllowed(true)
                                        .SetBookkeeping(true)
                                        .SetLogManager(log_manager_)
                                        .build();
  auto result = tested.SimulateOltp(100, 4);
  log_manager_->PersistAndStop();
=======
  auto result = tested->SimulateOltp(100, 4);
  log_manager->PersistAndStop();
>>>>>>> 8d2f05a7

  std::unordered_map<transaction::timestamp_t, RandomDataTableTransaction *> txns_map;
  for (auto *txn : result.first) txns_map[txn->BeginTimestamp()] = txn;
  // At this point all the log records should have been written out, we can start reading stuff back in.
  storage::BufferedLogReader in(LOG_FILE_NAME);
  const auto &block_layout = tested->Layout();
  while (in.HasMore()) {
    storage::LogRecord *log_record = ReadNextRecord(&in, block_layout);
    if (log_record->TxnBegin() == transaction::timestamp_t(0)) {
      // TODO(Tianyu): This is hacky, but it will be a pain to extract the initial transaction. The LargeTransactionTest
      //  harness probably needs some refactor (later after wal is in).
      // This the initial setup transaction.
      delete[] reinterpret_cast<byte *>(log_record);
      continue;
    }

    auto it = txns_map.find(log_record->TxnBegin());
    if (it == txns_map.end()) {
      // Okay to write out aborted transaction's redos, just cannot be a commit
      EXPECT_NE(log_record->RecordType(), storage::LogRecordType::COMMIT);
      delete[] reinterpret_cast<byte *>(log_record);
      continue;
    }
    if (log_record->RecordType() == storage::LogRecordType::COMMIT) {
      EXPECT_EQ(log_record->GetUnderlyingRecordBodyAs<storage::CommitRecord>()->CommitTime(),
                it->second->CommitTimestamp());
      EXPECT_TRUE(it->second->Updates()->empty());  // All previous updates have been logged out previously
      txns_map.erase(it);
    } else {
      // This is leveraging the fact that we don't update the same tuple twice in a transaction with
      // bookkeeping turned on
      auto *redo = log_record->GetUnderlyingRecordBodyAs<storage::RedoRecord>();
      // TODO(Tianyu): The DataTable field cannot be recreated from oid_t yet (we also don't really have oids),
      // so we are not checking it
      auto update_it = it->second->Updates()->find(redo->GetTupleSlot());
      EXPECT_NE(it->second->Updates()->end(), update_it);
      EXPECT_TRUE(StorageTestUtil::ProjectionListEqualDeep(tested->Layout(), update_it->second, redo->Delta()));
      delete[] reinterpret_cast<byte *>(update_it->second);
      it->second->Updates()->erase(update_it);
    }
    delete[] reinterpret_cast<byte *>(log_record);
  }

  // Ensure that the only committed transactions which remain in txns_map are read-only, because any other committing
  // transaction will generate a commit record and will be erased from txns_map in the checks above, if log records are
  // properly being written out. If at this point, there is exists any transaction in txns_map which made updates, then
  // something went wrong with logging. Read-only transactions do not generate commit records, so they will remain in
  // txns_map.
  for (const auto &kv_pair : txns_map) {
    EXPECT_TRUE(kv_pair.second->Updates()->empty());
  }

  // We perform GC at the end because we need the transactions to compare against the deserialized logs, thus we can
  // only reclaim their resources after that's done
  auto *gc = injector.create<storage::GarbageCollector *>();
  gc->PerformGarbageCollection();
  gc->PerformGarbageCollection();

  for (auto *txn : result.first) delete txn;
  for (auto *txn : result.second) delete txn;
}

// This test simulates a series of read-only transactions, and then reads the generated log file back in to ensure that
// read-only transactions do not generate any log records, as they are not necessary for recovery.
// NOLINTNEXTLINE
TEST_F(WriteAheadLoggingTests, ReadOnlyTransactionsGenerateNoLogTest) {
  // Each transaction is read-only (update-select ratio of 0-100). Also, no need for bookkeeping.
<<<<<<< HEAD
  log_manager_->Start();
  LargeDataTableTestObject tested = LargeDataTableTestObject::Builder()
                                        .SetMaxColumns(5)
                                        .SetInitialTableSize(1)
                                        .SetTxnLength(5)
                                        .SetUpdateSelectRatio({0.0, 1.0})
                                        .SetBlockStore(&block_store_)
                                        .SetBufferPool(&pool_)
                                        .SetGenerator(&generator_)
                                        .SetGcOn(true)
                                        .SetBookkeeping(false)
                                        .SetLogManager(log_manager_)
                                        .build();

  auto result = tested.SimulateOltp(1000, 4);
  log_manager_->PersistAndStop();
=======
  auto config = LargeTransactionTestConfiguration::Builder()
                    .SetNumTxns(100)
                    .SetNumConcurrentTxns(4)
                    .SetUpdateSelectRatio({0.0, 1.0})
                    .SetTxnLength(5)
                    .SetInitialTableSize(1000)
                    .SetMaxColumns(5)
                    .SetVarlenAllowed(true)
                    .Build();
  auto injector = Injector(config);
  auto log_manager = injector.create<storage::LogManager *>();
  log_manager->Start();
  auto tested = injector.create<std::unique_ptr<LargeTransactionTestObject>>();
  auto result = tested->SimulateOltp(1000, 4);
  log_manager->PersistAndStop();
>>>>>>> 8d2f05a7

  // Read-only workload has completed. Read the log file back in to check that no records were produced for these
  // transactions.
  int log_records_count = 0;
  storage::BufferedLogReader in(LOG_FILE_NAME);
  while (in.HasMore()) {
    storage::LogRecord *log_record = ReadNextRecord(&in, tested->Layout());
    if (log_record->TxnBegin() == transaction::timestamp_t(0)) {
      // (TODO) Currently following pattern from LargeLogTest of skipping the initial transaction. When the transaction
      // testing framework changes, fix this.
      delete[] reinterpret_cast<byte *>(log_record);
      continue;
    }

    log_records_count += 1;
    delete[] reinterpret_cast<byte *>(log_record);
  }

  // We perform GC at the end because we need the transactions to compare against the deserialized logs, thus we can
  // only reclaim their resources after that's done
  auto *gc = injector.create<storage::GarbageCollector *>();
  gc->PerformGarbageCollection();
  gc->PerformGarbageCollection();

  EXPECT_EQ(log_records_count, 0);
  for (auto *txn : result.first) delete txn;
  for (auto *txn : result.second) delete txn;
}

// This test simulates a transaction that has previously flushed its buffer, and then aborts. We then check that it
// correctly flushed out an abort record
// NOLINTNEXTLINE
TEST_F(WriteAheadLoggingTests, AbortRecordTest) {
  auto injector = Injector(LargeTransactionTestConfiguration::Empty());  // config can be empty because we do not inject
                                                                         // LargeTransactionTestObject here
  auto *log_manager = injector.create<storage::LogManager *>();
  log_manager->Start();

  // Create SQLTable
  auto col = catalog::Schema::Column("attribute", type::TypeId::INTEGER, false, catalog::col_oid_t(0));
  auto table_schema = catalog::Schema({col});
  storage::SqlTable sql_table(injector.create<storage::BlockStore *>(), table_schema, CatalogTestUtil::test_table_oid);
  auto tuple_initializer = sql_table.InitializerForProjectedRow({catalog::col_oid_t(0)}).first;

  auto *txn_manager = injector.create<transaction::TransactionManager *>();
  // Initialize first transaction, this txn will write a single tuple
  auto *first_txn = txn_manager->BeginTransaction();
  auto *insert_redo =
      first_txn->StageWrite(CatalogTestUtil::test_db_oid, CatalogTestUtil::test_table_oid, tuple_initializer);
  auto *insert_tuple = insert_redo->Delta();
  *reinterpret_cast<int32_t *>(insert_tuple->AccessForceNotNull(0)) = 1;
  auto first_tuple_slot = sql_table.Insert(first_txn, insert_redo);
  EXPECT_TRUE(!first_txn->Aborted());

  // Initialize the second txn, this one will write until it has flushed a buffer to the log manager
  auto second_txn = txn_manager->BeginTransaction();
  int32_t insert_value = 2;
  while (!GetRedoBuffer(second_txn).HasFlushed()) {
    insert_redo =
        second_txn->StageWrite(CatalogTestUtil::test_db_oid, CatalogTestUtil::test_table_oid, tuple_initializer);
    insert_tuple = insert_redo->Delta();
    *reinterpret_cast<int32_t *>(insert_tuple->AccessForceNotNull(0)) = insert_value++;
    sql_table.Insert(second_txn, insert_redo);
  }
  EXPECT_TRUE(GetRedoBuffer(second_txn).HasFlushed());
  EXPECT_TRUE(!second_txn->Aborted());

  // Now the second txn will try to update the tuple the first txn wrote, and thus will abort. We expect this txn to
  // write an abort record
  auto update_redo =
      second_txn->StageWrite(CatalogTestUtil::test_db_oid, CatalogTestUtil::test_table_oid, tuple_initializer);
  auto update_tuple = update_redo->Delta();
  *reinterpret_cast<int32_t *>(update_tuple->AccessForceNotNull(0)) = 0;
  update_redo->SetTupleSlot(first_tuple_slot);
  EXPECT_FALSE(sql_table.Update(second_txn, update_redo));

  // Commit first txn and abort the second
  txn_manager->Commit(first_txn, transaction::TransactionUtil::EmptyCallback, nullptr);
  txn_manager->Abort(second_txn);
  EXPECT_TRUE(second_txn->Aborted());

  // Shut down log manager
  log_manager->PersistAndStop();

  // Read records, look for the abort record
  bool found_abort_record = false;
  storage::BufferedLogReader in(LOG_FILE_NAME);
  while (in.HasMore()) {
<<<<<<< HEAD
    storage::LogRecord *log_record = ReadNextRecord(&in, sql_table->Layout());
=======
    storage::LogRecord *log_record = ReadNextRecord(&in, sql_table.table_.layout);
>>>>>>> 8d2f05a7
    if (log_record->RecordType() == LogRecordType::ABORT) {
      found_abort_record = true;
      auto *abort_record = log_record->GetUnderlyingRecordBodyAs<storage::AbortRecord>();
      EXPECT_EQ(LogRecordType::ABORT, abort_record->RecordType());
      EXPECT_EQ(second_txn->StartTime(), log_record->TxnBegin());
    }
    delete[] reinterpret_cast<byte *>(log_record);
  }
  EXPECT_TRUE(found_abort_record);

  // Perform GC, will clean up transactions for us
  auto *gc = injector.create<storage::GarbageCollector *>();
  gc->PerformGarbageCollection();
  gc->PerformGarbageCollection();
}

// This test verifies that we don't write an abort record for an aborted transaction that never flushed its redo buffer
// NOLINTNEXTLINE
TEST_F(WriteAheadLoggingTests, NoAbortRecordTest) {
  auto injector = Injector(LargeTransactionTestConfiguration::Empty());  // config can be empty because we do not inject
                                                                         // LargeTransactionTestObject here
  auto *log_manager = injector.create<storage::LogManager *>();
  log_manager->Start();

  // Create SQLTable
  auto col = catalog::Schema::Column("attribute", type::TypeId::INTEGER, false, catalog::col_oid_t(0));
  auto table_schema = catalog::Schema({col});
  storage::SqlTable sql_table(injector.create<storage::BlockStore *>(), table_schema, CatalogTestUtil::test_table_oid);
  auto tuple_initializer = sql_table.InitializerForProjectedRow({catalog::col_oid_t(0)}).first;

  // Initialize first transaction, this txn will write a single tuple
  auto *txn_manager = injector.create<transaction::TransactionManager *>();
  auto *first_txn = txn_manager->BeginTransaction();
  auto *insert_redo =
      first_txn->StageWrite(CatalogTestUtil::test_db_oid, CatalogTestUtil::test_table_oid, tuple_initializer);
  auto *insert_tuple = insert_redo->Delta();
  *reinterpret_cast<int32_t *>(insert_tuple->AccessForceNotNull(0)) = 1;
  auto first_tuple_slot = sql_table.Insert(first_txn, insert_redo);
  EXPECT_TRUE(!first_txn->Aborted());

  // Initialize the second txn, this txn will try to update the tuple the first txn wrote, and thus will abort. We
  // expect this txn to not write an abort record
  auto second_txn = txn_manager->BeginTransaction();
  auto update_redo =
      second_txn->StageWrite(CatalogTestUtil::test_db_oid, CatalogTestUtil::test_table_oid, tuple_initializer);
  auto update_tuple = update_redo->Delta();
  *reinterpret_cast<int32_t *>(update_tuple->AccessForceNotNull(0)) = 0;
  update_redo->SetTupleSlot(first_tuple_slot);
  EXPECT_FALSE(sql_table.Update(second_txn, update_redo));
  EXPECT_FALSE(GetRedoBuffer(second_txn).HasFlushed());

  // Commit first txn and abort the second
  txn_manager->Commit(first_txn, transaction::TransactionUtil::EmptyCallback, nullptr);
  txn_manager->Abort(second_txn);
  EXPECT_TRUE(second_txn->Aborted());

  // Shut down log manager
  log_manager->PersistAndStop();

  // Read records, make sure we don't see an abort record
  bool found_abort_record = false;
  storage::BufferedLogReader in(LOG_FILE_NAME);
  while (in.HasMore()) {
<<<<<<< HEAD
    storage::LogRecord *log_record = ReadNextRecord(&in, sql_table->Layout());
=======
    storage::LogRecord *log_record = ReadNextRecord(&in, sql_table.table_.layout);
>>>>>>> 8d2f05a7
    if (log_record->RecordType() == LogRecordType::ABORT) {
      found_abort_record = true;
    }
    delete[] reinterpret_cast<byte *>(log_record);
  }
  EXPECT_FALSE(found_abort_record);

  // Perform GC, will clean up transactions for us
  auto *gc = injector.create<storage::GarbageCollector *>();
  gc->PerformGarbageCollection();
  gc->PerformGarbageCollection();
}
}  // namespace terrier::storage<|MERGE_RESOLUTION|>--- conflicted
+++ resolved
@@ -64,14 +64,10 @@
     TerrierTest::TearDown();
   }
 
-<<<<<<< HEAD
   /**
    * @warning If the serialization format of logs ever changes, this function will need to be updated.
    */
   storage::LogRecord *ReadNextRecord(storage::BufferedLogReader *in, const storage::BlockLayout &block_layout) {
-=======
-  static storage::LogRecord *ReadNextRecord(storage::BufferedLogReader *in, const storage::BlockLayout &block_layout) {
->>>>>>> 8d2f05a7
     auto size = in->ReadValue<uint32_t>();
     byte *buf = common::AllocationUtil::AllocateAligned(size);
     auto record_type = in->ReadValue<storage::LogRecordType>();
@@ -181,27 +177,8 @@
   log_manager->Start();
   auto tested = injector.create<std::unique_ptr<LargeTransactionTestObject>>();
   // Each transaction does 5 operations. The update-select ratio of operations is 50%-50%.
-<<<<<<< HEAD
-  log_manager_->Start();
-  LargeDataTableTestObject tested = LargeDataTableTestObject::Builder()
-                                        .SetMaxColumns(5)
-                                        .SetInitialTableSize(1)
-                                        .SetTxnLength(5)
-                                        .SetUpdateSelectRatio({0.5, 0.5})
-                                        .SetBlockStore(&block_store_)
-                                        .SetBufferPool(&pool_)
-                                        .SetGenerator(&generator_)
-                                        .SetGcOn(true)
-                                        .SetVarlenAllowed(true)
-                                        .SetBookkeeping(true)
-                                        .SetLogManager(log_manager_)
-                                        .build();
-  auto result = tested.SimulateOltp(100, 4);
-  log_manager_->PersistAndStop();
-=======
   auto result = tested->SimulateOltp(100, 4);
   log_manager->PersistAndStop();
->>>>>>> 8d2f05a7
 
   std::unordered_map<transaction::timestamp_t, RandomDataTableTransaction *> txns_map;
   for (auto *txn : result.first) txns_map[txn->BeginTimestamp()] = txn;
@@ -269,24 +246,6 @@
 // NOLINTNEXTLINE
 TEST_F(WriteAheadLoggingTests, ReadOnlyTransactionsGenerateNoLogTest) {
   // Each transaction is read-only (update-select ratio of 0-100). Also, no need for bookkeeping.
-<<<<<<< HEAD
-  log_manager_->Start();
-  LargeDataTableTestObject tested = LargeDataTableTestObject::Builder()
-                                        .SetMaxColumns(5)
-                                        .SetInitialTableSize(1)
-                                        .SetTxnLength(5)
-                                        .SetUpdateSelectRatio({0.0, 1.0})
-                                        .SetBlockStore(&block_store_)
-                                        .SetBufferPool(&pool_)
-                                        .SetGenerator(&generator_)
-                                        .SetGcOn(true)
-                                        .SetBookkeeping(false)
-                                        .SetLogManager(log_manager_)
-                                        .build();
-
-  auto result = tested.SimulateOltp(1000, 4);
-  log_manager_->PersistAndStop();
-=======
   auto config = LargeTransactionTestConfiguration::Builder()
                     .SetNumTxns(100)
                     .SetNumConcurrentTxns(4)
@@ -302,7 +261,6 @@
   auto tested = injector.create<std::unique_ptr<LargeTransactionTestObject>>();
   auto result = tested->SimulateOltp(1000, 4);
   log_manager->PersistAndStop();
->>>>>>> 8d2f05a7
 
   // Read-only workload has completed. Read the log file back in to check that no records were produced for these
   // transactions.
@@ -391,11 +349,7 @@
   bool found_abort_record = false;
   storage::BufferedLogReader in(LOG_FILE_NAME);
   while (in.HasMore()) {
-<<<<<<< HEAD
-    storage::LogRecord *log_record = ReadNextRecord(&in, sql_table->Layout());
-=======
     storage::LogRecord *log_record = ReadNextRecord(&in, sql_table.table_.layout);
->>>>>>> 8d2f05a7
     if (log_record->RecordType() == LogRecordType::ABORT) {
       found_abort_record = true;
       auto *abort_record = log_record->GetUnderlyingRecordBodyAs<storage::AbortRecord>();
@@ -459,11 +413,7 @@
   bool found_abort_record = false;
   storage::BufferedLogReader in(LOG_FILE_NAME);
   while (in.HasMore()) {
-<<<<<<< HEAD
-    storage::LogRecord *log_record = ReadNextRecord(&in, sql_table->Layout());
-=======
     storage::LogRecord *log_record = ReadNextRecord(&in, sql_table.table_.layout);
->>>>>>> 8d2f05a7
     if (log_record->RecordType() == LogRecordType::ABORT) {
       found_abort_record = true;
     }
