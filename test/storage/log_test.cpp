#include <unordered_map>
#include <vector>
#include "gtest/gtest.h"
#include "main/db_main.h"
#include "settings/settings_callbacks.h"
#include "settings/settings_manager.h"
#include "storage/data_table.h"
#include "storage/garbage_collector_thread.h"
#include "storage/sql_table.h"
#include "storage/write_ahead_log/log_manager.h"
#include "transaction/transaction_manager.h"
#include "type/transient_value_factory.h"
#include "util/catalog_test_util.h"
#include "util/storage_test_util.h"
#include "util/test_harness.h"
#include "util/transaction_test_util.h"

#define __SETTING_GFLAGS_DEFINE__      // NOLINT
#include "settings/settings_common.h"  // NOLINT
#include "settings/settings_defs.h"    // NOLINT
#undef __SETTING_GFLAGS_DEFINE__       // NOLINT

#define LOG_FILE_NAME "./test.log"

namespace terrier::storage {
class WriteAheadLoggingTests : public TerrierTest {
 protected:
  storage::LogManager *log_manager_;

  // Settings for log manager
  const uint64_t num_log_buffers_ = 100;
  const std::chrono::milliseconds log_serialization_interval_{10};
  const std::chrono::milliseconds log_persist_interval_{20};
  const uint64_t log_persist_threshold_ = (1 << 20);  // 1MB

  std::default_random_engine generator_;
  storage::RecordBufferSegmentPool pool_{2000, 100};
  storage::BlockStore block_store_{100, 100};

  const std::chrono::milliseconds gc_period_{10};
  storage::GarbageCollectorThread *gc_thread_;

  void SetUp() override {
    // Unlink log file incase one exists from previous test iteration
    unlink(LOG_FILE_NAME);
    log_manager_ = new LogManager(LOG_FILE_NAME, num_log_buffers_, log_serialization_interval_, log_persist_interval_,
                                  log_persist_threshold_, &pool_);
    TerrierTest::SetUp();
  }

  void TearDown() override {
    // Delete log file
    unlink(LOG_FILE_NAME);
    delete log_manager_;
    DedicatedThreadRegistry::GetInstance().TearDown();
    TerrierTest::TearDown();
  }

  storage::LogRecord *ReadNextRecord(storage::BufferedLogReader *in, const storage::BlockLayout &block_layout) {
    auto size = in->ReadValue<uint32_t>();
    byte *buf = common::AllocationUtil::AllocateAligned(size);
    auto record_type = in->ReadValue<storage::LogRecordType>();
    auto txn_begin = in->ReadValue<transaction::timestamp_t>();
    if (record_type == storage::LogRecordType::COMMIT) {
      auto txn_commit = in->ReadValue<transaction::timestamp_t>();
      // Okay to fill in null since nobody will invoke the callback.
      // is_read_only argument is set to false, because we do not write out a commit record for a transaction if it is
      // not read-only.
      return storage::CommitRecord::Initialize(buf, txn_begin, txn_commit, nullptr, nullptr, false, nullptr);
    }

    if (record_type == storage::LogRecordType::ABORT) {
<<<<<<< HEAD
      auto txn_abort = in->ReadValue<transaction::timestamp_t>();
      return storage::AbortRecord::Initialize(buf, txn_begin, txn_abort, nullptr);
=======
      return storage::AbortRecord::Initialize(buf, txn_begin);
>>>>>>> f2a6c9af
    }

    // TODO(Tianyu): Without a lookup mechanism this oid is not exactly meaningful. Implement lookup when possible
    auto database_oid = in->ReadValue<catalog::db_oid_t>();
    auto table_oid = in->ReadValue<catalog::table_oid_t>();
    auto tuple_slot = in->ReadValue<storage::TupleSlot>();

    if (record_type == storage::LogRecordType::DELETE) {
      return storage::DeleteRecord::Initialize(buf, txn_begin, database_oid, table_oid, tuple_slot);
    }

    // If code path reaches here, we have a REDO record.
    TERRIER_ASSERT(record_type == storage::LogRecordType::REDO, "Unknown record type during test deserialization");

    // Read in col_ids
    // IDs read individually since we can't guarantee memory layout of vector
    auto num_cols = in->ReadValue<uint16_t>();
    std::vector<storage::col_id_t> col_ids(num_cols);
    for (uint16_t i = 0; i < num_cols; i++) {
      const auto col_id = in->ReadValue<storage::col_id_t>();
      col_ids[i] = col_id;
    }

    // Initialize the redo record.
    auto initializer = storage::ProjectedRowInitializer::Create(block_layout, col_ids);
    auto *result = storage::RedoRecord::Initialize(buf, txn_begin, database_oid, table_oid, initializer);
    auto *record_body = result->GetUnderlyingRecordBodyAs<RedoRecord>();
    record_body->SetTupleSlot(tuple_slot);
    auto *delta = record_body->Delta();

    // Get an in memory copy of the record's null bitmap. Note: this is used to guide how the rest of the log file is
    // read in. It doesn't populate the delta's bitmap yet. This will happen naturally as we proceed column-by-column.
    auto bitmap_num_bytes = common::RawBitmap::SizeInBytes(num_cols);
    auto *bitmap_buffer = new uint8_t[bitmap_num_bytes];
    in->Read(bitmap_buffer, bitmap_num_bytes);
    auto *bitmap = reinterpret_cast<common::RawBitmap *>(bitmap_buffer);

    for (uint16_t i = 0; i < num_cols; i++) {
      if (!bitmap->Test(i)) {
        // Recall that 0 means null in our definition of a ProjectedRow's null bitmap.
        delta->SetNull(i);
        continue;
      }

      // The column is not null, so set the bitmap accordingly and get access to the column value.
      auto *column_value_address = delta->AccessForceNotNull(i);
      if (block_layout.IsVarlen(col_ids[i])) {
        // Read how many bytes this varlen actually is.
        const auto varlen_attribute_size = in->ReadValue<uint32_t>();
        // Allocate a varlen buffer of this many bytes.
        auto *varlen_attribute_content = common::AllocationUtil::AllocateAligned(varlen_attribute_size);
        // Fill the entry with the next bytes from the log file.
        in->Read(varlen_attribute_content, varlen_attribute_size);
        // Create the varlen entry depending on whether it can be inlined or not
        storage::VarlenEntry varlen_entry;
        if (varlen_attribute_size <= storage::VarlenEntry::InlineThreshold()) {
          varlen_entry = storage::VarlenEntry::CreateInline(varlen_attribute_content, varlen_attribute_size);
        } else {
          varlen_entry = storage::VarlenEntry::Create(varlen_attribute_content, varlen_attribute_size, true);
        }
        // The attribute value in the ProjectedRow will be a pointer to this varlen entry.
        auto *dest = reinterpret_cast<storage::VarlenEntry *>(column_value_address);
        // Set the value to be the address of the varlen_entry.
        *dest = varlen_entry;
      } else {
        // For inlined attributes, just directly read into the ProjectedRow.
        in->Read(column_value_address, block_layout.AttrSize(col_ids[i]));
      }
    }

    // Free the memory allocated for the bitmap.
    delete[] bitmap_buffer;

    return result;
  }

  storage::RedoBuffer &GetRedoBuffer(transaction::TransactionContext *txn) { return txn->redo_buffer_; }
};

// This test uses the LargeTransactionTestObject to simulate some number of transactions with logging turned on, and
// then reads the logged out content to make sure they are correct
// NOLINTNEXTLINE
TEST_F(WriteAheadLoggingTests, LargeLogTest) {
  // Each transaction does 5 operations. The update-select ratio of operations is 50%-50%.
  log_manager_->Start();
  LargeTransactionTestObject tested = LargeTransactionTestObject::Builder()
                                          .SetMaxColumns(5)
                                          .SetInitialTableSize(1)
                                          .SetTxnLength(5)
                                          .SetUpdateSelectRatio({0.5, 0.5})
                                          .SetBlockStore(&block_store_)
                                          .SetBufferPool(&pool_)
                                          .SetGenerator(&generator_)
                                          .SetGcOn(true)
                                          .SetVarlenAllowed(true)
                                          .SetBookkeeping(true)
                                          .SetLogManager(log_manager_)
                                          .build();
  auto result = tested.SimulateOltp(100, 4);
  log_manager_->PersistAndStop();

  std::unordered_map<transaction::timestamp_t, RandomWorkloadTransaction *> txns_map;
  for (auto *txn : result.first) txns_map[txn->BeginTimestamp()] = txn;
  // At this point all the log records should have been written out, we can start reading stuff back in.
  storage::BufferedLogReader in(LOG_FILE_NAME);
  const auto &block_layout = tested.Layout();
  while (in.HasMore()) {
    storage::LogRecord *log_record = ReadNextRecord(&in, block_layout);
    if (log_record->TxnBegin() == transaction::timestamp_t(0)) {
      // TODO(Tianyu): This is hacky, but it will be a pain to extract the initial transaction. The LargeTransactionTest
      //  harness probably needs some refactor (later after wal is in).
      // This the initial setup transaction.
      delete[] reinterpret_cast<byte *>(log_record);
      continue;
    }

    auto it = txns_map.find(log_record->TxnBegin());
    if (it == txns_map.end()) {
      // Okay to write out aborted transaction's redos, just cannot be a commit
      EXPECT_NE(log_record->RecordType(), storage::LogRecordType::COMMIT);
      delete[] reinterpret_cast<byte *>(log_record);
      continue;
    }
    if (log_record->RecordType() == storage::LogRecordType::COMMIT) {
      EXPECT_EQ(log_record->GetUnderlyingRecordBodyAs<storage::CommitRecord>()->CommitTime(),
                it->second->CommitTimestamp());
      EXPECT_TRUE(it->second->Updates()->empty());  // All previous updates have been logged out previously
      txns_map.erase(it);
    } else {
      // This is leveraging the fact that we don't update the same tuple twice in a transaction with
      // bookkeeping turned on
      auto *redo = log_record->GetUnderlyingRecordBodyAs<storage::RedoRecord>();
      // TODO(Tianyu): The DataTable field cannot be recreated from oid_t yet (we also don't really have oids),
      // so we are not checking it
      auto update_it = it->second->Updates()->find(redo->GetTupleSlot());
      EXPECT_NE(it->second->Updates()->end(), update_it);
      EXPECT_TRUE(StorageTestUtil::ProjectionListEqualDeep(tested.Layout(), update_it->second, redo->Delta()));
      delete[] reinterpret_cast<byte *>(update_it->second);
      it->second->Updates()->erase(update_it);
    }
    delete[] reinterpret_cast<byte *>(log_record);
  }

  // Ensure that the only committed transactions which remain in txns_map are read-only, because any other committing
  // transaction will generate a commit record and will be erased from txns_map in the checks above, if log records are
  // properly being written out. If at this point, there is exists any transaction in txns_map which made updates, then
  // something went wrong with logging. Read-only transactions do not generate commit records, so they will remain in
  // txns_map.
  for (const auto &kv_pair : txns_map) {
    EXPECT_TRUE(kv_pair.second->Updates()->empty());
  }

  // We perform GC at the end because we need the transactions to compare against the deserialized logs, thus we can
  // only reclaim their resources after that's done
  gc_thread_ = new storage::GarbageCollectorThread(tested.GetTxnManager(), gc_period_);
  delete gc_thread_;

  for (auto *txn : result.first) delete txn;
  for (auto *txn : result.second) delete txn;
}

// This test simulates a series of read-only transactions, and then reads the generated log file back in to ensure that
// read-only transactions do not generate any log records, as they are not necessary for recovery.
// NOLINTNEXTLINE
TEST_F(WriteAheadLoggingTests, ReadOnlyTransactionsGenerateNoLogTest) {
  // Each transaction is read-only (update-select ratio of 0-100). Also, no need for bookkeeping.
  log_manager_->Start();
  LargeTransactionTestObject tested = LargeTransactionTestObject::Builder()
                                          .SetMaxColumns(5)
                                          .SetInitialTableSize(1)
                                          .SetTxnLength(5)
                                          .SetUpdateSelectRatio({0.0, 1.0})
                                          .SetBlockStore(&block_store_)
                                          .SetBufferPool(&pool_)
                                          .SetGenerator(&generator_)
                                          .SetGcOn(true)
                                          .SetBookkeeping(false)
                                          .SetLogManager(log_manager_)
                                          .build();

  auto result = tested.SimulateOltp(1000, 4);
  log_manager_->PersistAndStop();

  // Read-only workload has completed. Read the log file back in to check that no records were produced for these
  // transactions.
  int log_records_count = 0;
  storage::BufferedLogReader in(LOG_FILE_NAME);
  while (in.HasMore()) {
    storage::LogRecord *log_record = ReadNextRecord(&in, tested.Layout());
    if (log_record->TxnBegin() == transaction::timestamp_t(0)) {
      // (TODO) Currently following pattern from LargeLogTest of skipping the initial transaction. When the transaction
      // testing framework changes, fix this.
      delete[] reinterpret_cast<byte *>(log_record);
      continue;
    }

    log_records_count += 1;
    delete[] reinterpret_cast<byte *>(log_record);
  }

  // We perform GC at the end because we need the transactions to compare against the deserialized logs, thus we can
  // only reclaim their resources after that's done
  gc_thread_ = new storage::GarbageCollectorThread(tested.GetTxnManager(), gc_period_);
  delete gc_thread_;

  EXPECT_EQ(log_records_count, 0);
  for (auto *txn : result.first) delete txn;
  for (auto *txn : result.second) delete txn;
}

// This test simulates a transaction that has previously flushed its buffer, and then aborts. We then check that it
// correctly flushed out an abort record
// NOLINTNEXTLINE
TEST_F(WriteAheadLoggingTests, AbortRecordTest) {
  log_manager_->Start();

  // Create SQLTable
  auto col = catalog::Schema::Column("attribute", type::TypeId::INTEGER, false, catalog::col_oid_t(0));
  auto table_schema = catalog::Schema({col});
  auto *sql_table = new storage::SqlTable(&block_store_, table_schema, CatalogTestUtil::test_table_oid);
  auto tuple_initializer = sql_table->InitializerForProjectedRow({catalog::col_oid_t(0)}).first;

  // Initialize first transaction, this txn will write a single tuple
  transaction::TransactionManager txn_manager_{&pool_, true, log_manager_};
  auto *first_txn = txn_manager_.BeginTransaction();
  auto *insert_redo =
      first_txn->StageWrite(CatalogTestUtil::test_db_oid, CatalogTestUtil::test_table_oid, tuple_initializer);
  auto *insert_tuple = insert_redo->Delta();
  *reinterpret_cast<int32_t *>(insert_tuple->AccessForceNotNull(0)) = 1;
  auto first_tuple_slot = sql_table->Insert(first_txn, insert_redo);
  EXPECT_TRUE(!first_txn->Aborted());

  // Initialize the second txn, this one will write until it has flushed a buffer to the log manager
  auto second_txn = txn_manager_.BeginTransaction();
  int32_t insert_value = 2;
  while (!GetRedoBuffer(second_txn).HasFlushed()) {
    insert_redo =
        second_txn->StageWrite(CatalogTestUtil::test_db_oid, CatalogTestUtil::test_table_oid, tuple_initializer);
    insert_tuple = insert_redo->Delta();
    *reinterpret_cast<int32_t *>(insert_tuple->AccessForceNotNull(0)) = insert_value++;
    sql_table->Insert(second_txn, insert_redo);
  }
  EXPECT_TRUE(GetRedoBuffer(second_txn).HasFlushed());
  EXPECT_TRUE(!second_txn->Aborted());

<<<<<<< HEAD
  // Now the second txn will update the tuple the first txn wrote, and will abort. We expect this txn to write an abort
  // record
=======
  // Now the second txn will try to update the tuple the first txn wrote, and thus will abort. We expect this txn to
  // write an abort record
>>>>>>> f2a6c9af
  auto update_redo =
      second_txn->StageWrite(CatalogTestUtil::test_db_oid, CatalogTestUtil::test_table_oid, tuple_initializer);
  auto update_tuple = update_redo->Delta();
  *reinterpret_cast<int32_t *>(update_tuple->AccessForceNotNull(0)) = 0;
  update_redo->SetTupleSlot(first_tuple_slot);
  EXPECT_FALSE(sql_table->Update(second_txn, update_redo));

  // Commit first txn and abort the second
  txn_manager_.Commit(first_txn, transaction::TransactionUtil::EmptyCallback, nullptr);
<<<<<<< HEAD
  auto abort_timestamp = txn_manager_.Abort(second_txn);
=======
  txn_manager_.Abort(second_txn);
>>>>>>> f2a6c9af
  EXPECT_TRUE(second_txn->Aborted());

  // Shut down log manager
  log_manager_->PersistAndStop();

  // Read records, look for the abort record
  bool found_abort_record = false;
  storage::BufferedLogReader in(LOG_FILE_NAME);
  while (in.HasMore()) {
    storage::LogRecord *log_record = ReadNextRecord(&in, sql_table->table_.layout);
    if (log_record->RecordType() == LogRecordType::ABORT) {
      found_abort_record = true;
      auto *abort_record = log_record->GetUnderlyingRecordBodyAs<storage::AbortRecord>();
      EXPECT_EQ(LogRecordType::ABORT, abort_record->RecordType());
      EXPECT_EQ(second_txn->StartTime(), log_record->TxnBegin());
<<<<<<< HEAD
      EXPECT_EQ(abort_timestamp, abort_record->AbortTime());
=======
>>>>>>> f2a6c9af
    }
    delete[] reinterpret_cast<byte *>(log_record);
  }
  EXPECT_TRUE(found_abort_record);

  // Perform GC, will clean up transactions for us
  gc_thread_ = new storage::GarbageCollectorThread(&txn_manager_, gc_period_);
  delete gc_thread_;
  delete second_txn;
  delete sql_table;
}

// This test verifies that we don't write an abort record for an aborted transaction that never flushed its redo buffer
// NOLINTNEXTLINE
TEST_F(WriteAheadLoggingTests, NoAbortRecordTest) {
  log_manager_->Start();

  // Create SQLTable
  auto col = catalog::Schema::Column("attribute", type::TypeId::INTEGER, false, catalog::col_oid_t(0));
  auto table_schema = catalog::Schema({col});
  auto *sql_table = new storage::SqlTable(&block_store_, table_schema, CatalogTestUtil::test_table_oid);
  auto tuple_initializer = sql_table->InitializerForProjectedRow({catalog::col_oid_t(0)}).first;

  // Initialize first transaction, this txn will write a single tuple
  transaction::TransactionManager txn_manager_{&pool_, true, log_manager_};
  auto *first_txn = txn_manager_.BeginTransaction();
  auto *insert_redo =
      first_txn->StageWrite(CatalogTestUtil::test_db_oid, CatalogTestUtil::test_table_oid, tuple_initializer);
  auto *insert_tuple = insert_redo->Delta();
  *reinterpret_cast<int32_t *>(insert_tuple->AccessForceNotNull(0)) = 1;
  auto first_tuple_slot = sql_table->Insert(first_txn, insert_redo);
  EXPECT_TRUE(!first_txn->Aborted());

<<<<<<< HEAD
  // Initialize the second txn, this txn will update the tuple the first txn wrote, and will abort. We expect this txn
  // to not write an abort record
=======
  // Initialize the second txn, this txn will try to update the tuple the first txn wrote, and thus will abort. We
  // expect this txn to not write an abort record
>>>>>>> f2a6c9af
  auto second_txn = txn_manager_.BeginTransaction();
  auto update_redo =
      second_txn->StageWrite(CatalogTestUtil::test_db_oid, CatalogTestUtil::test_table_oid, tuple_initializer);
  auto update_tuple = update_redo->Delta();
  *reinterpret_cast<int32_t *>(update_tuple->AccessForceNotNull(0)) = 0;
  update_redo->SetTupleSlot(first_tuple_slot);
  EXPECT_FALSE(sql_table->Update(second_txn, update_redo));
  EXPECT_FALSE(GetRedoBuffer(second_txn).HasFlushed());

  // Commit first txn and abort the second
  txn_manager_.Commit(first_txn, transaction::TransactionUtil::EmptyCallback, nullptr);
  txn_manager_.Abort(second_txn);
  EXPECT_TRUE(second_txn->Aborted());

  // Shut down log manager
  log_manager_->PersistAndStop();

<<<<<<< HEAD
  // Read records, look for the abort record
=======
  // Read records, make sure we don't see an abort record
>>>>>>> f2a6c9af
  bool found_abort_record = false;
  storage::BufferedLogReader in(LOG_FILE_NAME);
  while (in.HasMore()) {
    storage::LogRecord *log_record = ReadNextRecord(&in, sql_table->table_.layout);
    if (log_record->RecordType() == LogRecordType::ABORT) {
      found_abort_record = true;
    }
    delete[] reinterpret_cast<byte *>(log_record);
  }
  EXPECT_FALSE(found_abort_record);

  // Perform GC, will clean up transactions for us
  gc_thread_ = new storage::GarbageCollectorThread(&txn_manager_, gc_period_);
  delete gc_thread_;
  delete sql_table;
}
}  // namespace terrier::storage<|MERGE_RESOLUTION|>--- conflicted
+++ resolved
@@ -70,12 +70,7 @@
     }
 
     if (record_type == storage::LogRecordType::ABORT) {
-<<<<<<< HEAD
-      auto txn_abort = in->ReadValue<transaction::timestamp_t>();
-      return storage::AbortRecord::Initialize(buf, txn_begin, txn_abort, nullptr);
-=======
       return storage::AbortRecord::Initialize(buf, txn_begin);
->>>>>>> f2a6c9af
     }
 
     // TODO(Tianyu): Without a lookup mechanism this oid is not exactly meaningful. Implement lookup when possible
@@ -321,13 +316,8 @@
   EXPECT_TRUE(GetRedoBuffer(second_txn).HasFlushed());
   EXPECT_TRUE(!second_txn->Aborted());
 
-<<<<<<< HEAD
-  // Now the second txn will update the tuple the first txn wrote, and will abort. We expect this txn to write an abort
-  // record
-=======
   // Now the second txn will try to update the tuple the first txn wrote, and thus will abort. We expect this txn to
   // write an abort record
->>>>>>> f2a6c9af
   auto update_redo =
       second_txn->StageWrite(CatalogTestUtil::test_db_oid, CatalogTestUtil::test_table_oid, tuple_initializer);
   auto update_tuple = update_redo->Delta();
@@ -337,11 +327,7 @@
 
   // Commit first txn and abort the second
   txn_manager_.Commit(first_txn, transaction::TransactionUtil::EmptyCallback, nullptr);
-<<<<<<< HEAD
-  auto abort_timestamp = txn_manager_.Abort(second_txn);
-=======
   txn_manager_.Abort(second_txn);
->>>>>>> f2a6c9af
   EXPECT_TRUE(second_txn->Aborted());
 
   // Shut down log manager
@@ -357,10 +343,6 @@
       auto *abort_record = log_record->GetUnderlyingRecordBodyAs<storage::AbortRecord>();
       EXPECT_EQ(LogRecordType::ABORT, abort_record->RecordType());
       EXPECT_EQ(second_txn->StartTime(), log_record->TxnBegin());
-<<<<<<< HEAD
-      EXPECT_EQ(abort_timestamp, abort_record->AbortTime());
-=======
->>>>>>> f2a6c9af
     }
     delete[] reinterpret_cast<byte *>(log_record);
   }
@@ -394,13 +376,8 @@
   auto first_tuple_slot = sql_table->Insert(first_txn, insert_redo);
   EXPECT_TRUE(!first_txn->Aborted());
 
-<<<<<<< HEAD
-  // Initialize the second txn, this txn will update the tuple the first txn wrote, and will abort. We expect this txn
-  // to not write an abort record
-=======
   // Initialize the second txn, this txn will try to update the tuple the first txn wrote, and thus will abort. We
   // expect this txn to not write an abort record
->>>>>>> f2a6c9af
   auto second_txn = txn_manager_.BeginTransaction();
   auto update_redo =
       second_txn->StageWrite(CatalogTestUtil::test_db_oid, CatalogTestUtil::test_table_oid, tuple_initializer);
@@ -418,11 +395,7 @@
   // Shut down log manager
   log_manager_->PersistAndStop();
 
-<<<<<<< HEAD
-  // Read records, look for the abort record
-=======
   // Read records, make sure we don't see an abort record
->>>>>>> f2a6c9af
   bool found_abort_record = false;
   storage::BufferedLogReader in(LOG_FILE_NAME);
   while (in.HasMore()) {
