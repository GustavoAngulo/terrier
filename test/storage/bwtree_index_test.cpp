#include <util/catalog_test_util.h>
#include <algorithm>
#include <cstring>
#include <functional>
#include <limits>
#include <map>
#include <random>
#include <vector>
#include "parser/expression/column_value_expression.h"
#include "portable_endian/portable_endian.h"
#include "storage/garbage_collector_thread.h"
#include "storage/index/compact_ints_key.h"
#include "storage/index/index_builder.h"
#include "storage/projected_row.h"
#include "storage/sql_table.h"
#include "transaction/transaction_context.h"
#include "transaction/transaction_manager.h"
#include "type/type_id.h"
#include "type/type_util.h"
#include "util/data_table_test_util.h"
#include "util/random_test_util.h"
#include "util/storage_test_util.h"
#include "util/test_harness.h"

namespace terrier::storage::index {

class BwTreeIndexTests : public TerrierTest {
 private:
  const std::chrono::milliseconds gc_period_{10};
  storage::GarbageCollectorThread *gc_thread_;

  storage::BlockStore block_store_{1000, 1000};
  storage::RecordBufferSegmentPool buffer_pool_{1000000, 1000000};
  catalog::Schema table_schema_;
<<<<<<< HEAD
  catalog::IndexSchema key_schema_;

 public:
  BwTreeIndexTests() {
    auto col = catalog::Schema::Column("attribute", type::TypeId::INTEGER, false, parser::ConstantValueExpression(type::TransientValueFactory::GetNull(type::TypeId::INTEGER)));
    StorageTestUtil::ForceOid(col, catalog::col_oid_t(1));
    table_schema_ = catalog::Schema({col});

    std::vector<catalog::IndexSchema::Column> keycols;
    keycols.emplace_back(type::TypeId::INTEGER, false, parser::ColumnValueExpression(catalog::table_oid_t(0), catalog::col_oid_t(1)));
    StorageTestUtil::ForceOid(keycols[0], catalog::indexkeycol_oid_t(1));
    key_schema_ = catalog::IndexSchema(keycols, true, true, false, true);
=======
  catalog::IndexSchema unique_schema_;
  catalog::IndexSchema default_schema_;

 public:
  BwTreeIndexTests() {
    auto col = catalog::Schema::Column(
        "attribute", type::TypeId::INTEGER, false,
        parser::ConstantValueExpression(type::TransientValueFactory::GetNull(type::TypeId::INTEGER)));
    StorageTestUtil::ForceOid(&(col), catalog::col_oid_t(1));
    table_schema_ = catalog::Schema({col});
    sql_table_ = new storage::SqlTable(&block_store_, table_schema_);
    tuple_initializer_ = sql_table_->InitializerForProjectedRow({catalog::col_oid_t(1)}).first;

    std::vector<catalog::IndexSchema::Column> keycols;
    keycols.emplace_back(
        "", type::TypeId::INTEGER, false,
        parser::ColumnValueExpression(catalog::db_oid_t(0), catalog::table_oid_t(0), catalog::col_oid_t(1)));
    StorageTestUtil::ForceOid(&(keycols[0]), catalog::indexkeycol_oid_t(1));
    unique_schema_ = catalog::IndexSchema(keycols, true, true, false, true);
    default_schema_ = catalog::IndexSchema(keycols, false, false, false, true);
>>>>>>> 271580a5
  }

  std::default_random_engine generator_;
  const uint32_t num_threads_ = 4;

  // SqlTable
<<<<<<< HEAD
  storage::SqlTable *const sql_table_{new storage::SqlTable(&block_store_, table_schema_)};
  const storage::ProjectedRowInitializer tuple_initializer_{
      sql_table_->InitializerForProjectedRow({catalog::col_oid_t(0)}).first};
=======
  storage::SqlTable *sql_table_;
  storage::ProjectedRowInitializer tuple_initializer_ =
      storage::ProjectedRowInitializer::Create(std::vector<uint8_t>{1}, {1});
>>>>>>> 271580a5

  // BwTreeIndex
  Index *default_index_, *unique_index_;
  transaction::TransactionManager txn_manager_{&buffer_pool_, true, LOGGING_DISABLED};

  byte *key_buffer_1_, *key_buffer_2_;

  common::WorkerPool thread_pool_{num_threads_, {}};

 protected:
  void SetUp() override {
    TerrierTest::SetUp();
    gc_thread_ = new storage::GarbageCollectorThread(&txn_manager_, gc_period_);

    unique_index_ = (IndexBuilder()
                         .SetConstraintType(ConstraintType::UNIQUE)
                         .SetKeySchema(unique_schema_)
                         .SetOid(catalog::index_oid_t(2)))
                        .Build();
    default_index_ = (IndexBuilder()
                          .SetConstraintType(ConstraintType::DEFAULT)
                          .SetKeySchema(default_schema_)
                          .SetOid(catalog::index_oid_t(2)))
                         .Build();

    gc_thread_->GetGarbageCollector().RegisterIndexForGC(unique_index_);
    gc_thread_->GetGarbageCollector().RegisterIndexForGC(default_index_);

    key_buffer_1_ =
        common::AllocationUtil::AllocateAligned(default_index_->GetProjectedRowInitializer().ProjectedRowSize());
    key_buffer_2_ =
        common::AllocationUtil::AllocateAligned(default_index_->GetProjectedRowInitializer().ProjectedRowSize());
  }
  void TearDown() override {
    gc_thread_->GetGarbageCollector().UnregisterIndexForGC(unique_index_);
    gc_thread_->GetGarbageCollector().UnregisterIndexForGC(default_index_);

    delete gc_thread_;
    delete sql_table_;
    delete default_index_;
    delete unique_index_;
    delete[] key_buffer_1_;
    delete[] key_buffer_2_;
    TerrierTest::TearDown();
  }
};

/**
 * This test creates multiple worker threads that all try to insert [0,num_inserts) as tuples in the table and into the
 * primary key index. At completion of the workload, only num_inserts_ txns should have committed with visible versions
 * in the index and table.
 */
// NOLINTNEXTLINE
TEST_F(BwTreeIndexTests, UniqueInsert) {
  const uint32_t num_inserts_ = 100000;  // number of tuples/primary keys for each worker to attempt to insert
  auto workload = [&](uint32_t worker_id) {
    //    auto *const insert_buffer =
    //        common::AllocationUtil::AllocateAligned(unique_index_->GetProjectedRowInitializer().ProjectedRowSize());
    //    auto *const insert_tuple = tuple_initializer_.InitializeRow(insert_buffer);
    auto *const key_buffer =
        common::AllocationUtil::AllocateAligned(unique_index_->GetProjectedRowInitializer().ProjectedRowSize());
    auto *const insert_key = unique_index_->GetProjectedRowInitializer().InitializeRow(key_buffer);

    // some threads count up, others count down. This is to mix whether threads abort for write-write conflict or
    // previously committed versions
    if (worker_id % 2 == 0) {
      for (uint32_t i = 0; i < num_inserts_; i++) {
        auto *const insert_txn = txn_manager_.BeginTransaction();
        auto *const insert_redo =
            insert_txn->StageWrite(CatalogTestUtil::test_db_oid, CatalogTestUtil::test_table_oid, tuple_initializer_);
        auto *const insert_tuple = insert_redo->Delta();
        *reinterpret_cast<int32_t *>(insert_tuple->AccessForceNotNull(0)) = i;
        const auto tuple_slot = sql_table_->Insert(insert_txn, insert_redo);

        *reinterpret_cast<int32_t *>(insert_key->AccessForceNotNull(0)) = i;
        if (unique_index_->InsertUnique(insert_txn, *insert_key, tuple_slot)) {
          txn_manager_.Commit(insert_txn, transaction::TransactionUtil::EmptyCallback, nullptr);
        } else {
          txn_manager_.Abort(insert_txn);
        }
      }

    } else {
      for (uint32_t i = num_inserts_ - 1; i < num_inserts_; i--) {
        auto *const insert_txn = txn_manager_.BeginTransaction();
        auto *const insert_redo =
            insert_txn->StageWrite(CatalogTestUtil::test_db_oid, CatalogTestUtil::test_table_oid, tuple_initializer_);
        auto *const insert_tuple = insert_redo->Delta();
        *reinterpret_cast<int32_t *>(insert_tuple->AccessForceNotNull(0)) = i;
        const auto tuple_slot = sql_table_->Insert(insert_txn, insert_redo);

        *reinterpret_cast<int32_t *>(insert_key->AccessForceNotNull(0)) = i;
        if (unique_index_->InsertUnique(insert_txn, *insert_key, tuple_slot)) {
          txn_manager_.Commit(insert_txn, transaction::TransactionUtil::EmptyCallback, nullptr);
        } else {
          txn_manager_.Abort(insert_txn);
        }
      }
    }
    delete[] key_buffer;
  };

  // run the workload
  for (uint32_t i = 0; i < num_threads_; i++) {
    thread_pool_.SubmitTask([i, &workload] { workload(i); });
  }
  thread_pool_.WaitUntilAllFinished();

  // scan the results
  auto *const scan_txn = txn_manager_.BeginTransaction();

  std::vector<storage::TupleSlot> results;

  auto *const low_key_pr = default_index_->GetProjectedRowInitializer().InitializeRow(key_buffer_1_);
  auto *const high_key_pr = default_index_->GetProjectedRowInitializer().InitializeRow(key_buffer_2_);

  // scan[0,num_inserts_) should hit num_inserts_ keys (no duplicates)
  *reinterpret_cast<int32_t *>(low_key_pr->AccessForceNotNull(0)) = 0;
  *reinterpret_cast<int32_t *>(high_key_pr->AccessForceNotNull(0)) = num_inserts_ - 1;
  unique_index_->ScanAscending(*scan_txn, *low_key_pr, *high_key_pr, &results);
  EXPECT_EQ(results.size(), num_inserts_);

  txn_manager_.Commit(scan_txn, transaction::TransactionUtil::EmptyCallback, nullptr);
}

/**
 * This test creates multiple worker threads that all try to insert [0,num_inserts) as tuples in the table and into the
 * primary key index. At completion of the workload, all num_inserts_ txns * num_threads_ should have committed with
 * visible versions in the index and table.
 */
// NOLINTNEXTLINE
TEST_F(BwTreeIndexTests, DefaultInsert) {
  const uint32_t num_inserts_ = 100000;  // number of tuples/primary keys for each worker to attempt to insert
  auto workload = [&](uint32_t worker_id) {
    auto *const key_buffer =
        common::AllocationUtil::AllocateAligned(default_index_->GetProjectedRowInitializer().ProjectedRowSize());
    auto *const insert_key = default_index_->GetProjectedRowInitializer().InitializeRow(key_buffer);

    // some threads count up, others count down. Threads shouldn't abort each other
    if (worker_id % 2 == 0) {
      for (uint32_t i = 0; i < num_inserts_; i++) {
        auto *const insert_txn = txn_manager_.BeginTransaction();
        auto *const insert_redo =
            insert_txn->StageWrite(CatalogTestUtil::test_db_oid, CatalogTestUtil::test_table_oid, tuple_initializer_);
        auto *const insert_tuple = insert_redo->Delta();
        *reinterpret_cast<int32_t *>(insert_tuple->AccessForceNotNull(0)) = i;
        const auto tuple_slot = sql_table_->Insert(insert_txn, insert_redo);

        *reinterpret_cast<int32_t *>(insert_key->AccessForceNotNull(0)) = i;
        EXPECT_TRUE(default_index_->Insert(insert_txn, *insert_key, tuple_slot));
        txn_manager_.Commit(insert_txn, transaction::TransactionUtil::EmptyCallback, nullptr);
      }
    } else {
      for (uint32_t i = num_inserts_ - 1; i < num_inserts_; i--) {
        auto *const insert_txn = txn_manager_.BeginTransaction();
        auto *const insert_redo =
            insert_txn->StageWrite(CatalogTestUtil::test_db_oid, CatalogTestUtil::test_table_oid, tuple_initializer_);
        auto *const insert_tuple = insert_redo->Delta();
        *reinterpret_cast<int32_t *>(insert_tuple->AccessForceNotNull(0)) = i;
        const auto tuple_slot = sql_table_->Insert(insert_txn, insert_redo);

        *reinterpret_cast<int32_t *>(insert_key->AccessForceNotNull(0)) = i;
        EXPECT_TRUE(default_index_->Insert(insert_txn, *insert_key, tuple_slot));
        txn_manager_.Commit(insert_txn, transaction::TransactionUtil::EmptyCallback, nullptr);
      }
    }

    delete[] key_buffer;
  };

  // run the workload
  for (uint32_t i = 0; i < num_threads_; i++) {
    thread_pool_.SubmitTask([i, &workload] { workload(i); });
  }
  thread_pool_.WaitUntilAllFinished();

  // scan the results
  auto *const scan_txn = txn_manager_.BeginTransaction();

  std::vector<storage::TupleSlot> results;

  auto *const low_key_pr = default_index_->GetProjectedRowInitializer().InitializeRow(key_buffer_1_);
  auto *const high_key_pr = default_index_->GetProjectedRowInitializer().InitializeRow(key_buffer_2_);

  // scan[0,num_inserts_) should hit num_inserts_ * num_threads_ keys
  *reinterpret_cast<int32_t *>(low_key_pr->AccessForceNotNull(0)) = 0;
  *reinterpret_cast<int32_t *>(high_key_pr->AccessForceNotNull(0)) = num_inserts_ - 1;
  default_index_->ScanAscending(*scan_txn, *low_key_pr, *high_key_pr, &results);
  EXPECT_EQ(results.size(), num_inserts_ * num_threads_);

  txn_manager_.Commit(scan_txn, transaction::TransactionUtil::EmptyCallback, nullptr);
}

/**
 * Tests basic scan behavior using various windows to scan over (some out of of bounds of keyspace, some matching
 * exactly, etc.)
 */
// NOLINTNEXTLINE
TEST_F(BwTreeIndexTests, ScanAscending) {
  // populate index with [0..20] even keys
  std::map<int32_t, storage::TupleSlot> reference;
  auto *const insert_txn = txn_manager_.BeginTransaction();
  for (int32_t i = 0; i <= 20; i += 2) {
    auto *const insert_redo =
        insert_txn->StageWrite(CatalogTestUtil::test_db_oid, CatalogTestUtil::test_table_oid, tuple_initializer_);
    auto *const insert_tuple = insert_redo->Delta();
    *reinterpret_cast<int32_t *>(insert_tuple->AccessForceNotNull(0)) = i;
    const auto tuple_slot = sql_table_->Insert(insert_txn, insert_redo);

    auto *const insert_key = default_index_->GetProjectedRowInitializer().InitializeRow(key_buffer_1_);
    *reinterpret_cast<int32_t *>(insert_key->AccessForceNotNull(0)) = i;

    EXPECT_TRUE(default_index_->Insert(insert_txn, *insert_key, tuple_slot));
    reference[i] = tuple_slot;
  }
  txn_manager_.Commit(insert_txn, transaction::TransactionUtil::EmptyCallback, nullptr);

  auto *const scan_txn = txn_manager_.BeginTransaction();

  std::vector<storage::TupleSlot> results;

  auto *const low_key_pr = default_index_->GetProjectedRowInitializer().InitializeRow(key_buffer_1_);
  auto *const high_key_pr = default_index_->GetProjectedRowInitializer().InitializeRow(key_buffer_2_);

  // scan[8,12] should hit keys 8, 10, 12
  *reinterpret_cast<int32_t *>(low_key_pr->AccessForceNotNull(0)) = 8;
  *reinterpret_cast<int32_t *>(high_key_pr->AccessForceNotNull(0)) = 12;
  default_index_->ScanAscending(*scan_txn, *low_key_pr, *high_key_pr, &results);
  EXPECT_EQ(results.size(), 3);
  EXPECT_EQ(reference.at(8), results[0]);
  EXPECT_EQ(reference.at(10), results[1]);
  EXPECT_EQ(reference.at(12), results[2]);
  results.clear();

  // scan[7,13] should hit keys 8, 10, 12
  *reinterpret_cast<int32_t *>(low_key_pr->AccessForceNotNull(0)) = 7;
  *reinterpret_cast<int32_t *>(high_key_pr->AccessForceNotNull(0)) = 13;
  default_index_->ScanAscending(*scan_txn, *low_key_pr, *high_key_pr, &results);
  EXPECT_EQ(results.size(), 3);
  EXPECT_EQ(reference.at(8), results[0]);
  EXPECT_EQ(reference.at(10), results[1]);
  EXPECT_EQ(reference.at(12), results[2]);
  results.clear();

  // scan[-1,5] should hit keys 0, 2, 4
  *reinterpret_cast<int32_t *>(low_key_pr->AccessForceNotNull(0)) = -1;
  *reinterpret_cast<int32_t *>(high_key_pr->AccessForceNotNull(0)) = 5;
  default_index_->ScanAscending(*scan_txn, *low_key_pr, *high_key_pr, &results);
  EXPECT_EQ(results.size(), 3);
  EXPECT_EQ(reference.at(0), results[0]);
  EXPECT_EQ(reference.at(2), results[1]);
  EXPECT_EQ(reference.at(4), results[2]);
  results.clear();

  // scan[15,21] should hit keys 16, 18, 20
  *reinterpret_cast<int32_t *>(low_key_pr->AccessForceNotNull(0)) = 15;
  *reinterpret_cast<int32_t *>(high_key_pr->AccessForceNotNull(0)) = 21;
  default_index_->ScanAscending(*scan_txn, *low_key_pr, *high_key_pr, &results);
  EXPECT_EQ(results.size(), 3);
  EXPECT_EQ(reference.at(16), results[0]);
  EXPECT_EQ(reference.at(18), results[1]);
  EXPECT_EQ(reference.at(20), results[2]);
  results.clear();

  txn_manager_.Commit(scan_txn, transaction::TransactionUtil::EmptyCallback, nullptr);
}

/**
 * Tests basic scan behavior using various windows to scan over (some out of of bounds of keyspace, some matching
 * exactly, etc.)
 */
// NOLINTNEXTLINE
TEST_F(BwTreeIndexTests, ScanDescending) {
  // populate index with [0..20] even keys
  std::map<int32_t, storage::TupleSlot> reference;
  auto *const insert_txn = txn_manager_.BeginTransaction();
  for (int32_t i = 0; i <= 20; i += 2) {
    auto *const insert_redo =
        insert_txn->StageWrite(CatalogTestUtil::test_db_oid, CatalogTestUtil::test_table_oid, tuple_initializer_);
    auto *const insert_tuple = insert_redo->Delta();
    *reinterpret_cast<int32_t *>(insert_tuple->AccessForceNotNull(0)) = i;
    const auto tuple_slot = sql_table_->Insert(insert_txn, insert_redo);

    auto *const insert_key = default_index_->GetProjectedRowInitializer().InitializeRow(key_buffer_1_);
    *reinterpret_cast<int32_t *>(insert_key->AccessForceNotNull(0)) = i;
    EXPECT_TRUE(default_index_->Insert(insert_txn, *insert_key, tuple_slot));
    reference[i] = tuple_slot;
  }
  txn_manager_.Commit(insert_txn, transaction::TransactionUtil::EmptyCallback, nullptr);

  auto *const scan_txn = txn_manager_.BeginTransaction();

  std::vector<storage::TupleSlot> results;

  auto *const low_key_pr = default_index_->GetProjectedRowInitializer().InitializeRow(key_buffer_1_);
  auto *const high_key_pr = default_index_->GetProjectedRowInitializer().InitializeRow(key_buffer_2_);

  // scan[8,12] should hit keys 12, 10, 8
  *reinterpret_cast<int32_t *>(low_key_pr->AccessForceNotNull(0)) = 8;
  *reinterpret_cast<int32_t *>(high_key_pr->AccessForceNotNull(0)) = 12;
  default_index_->ScanDescending(*scan_txn, *low_key_pr, *high_key_pr, &results);
  EXPECT_EQ(results.size(), 3);
  EXPECT_EQ(reference.at(12), results[0]);
  EXPECT_EQ(reference.at(10), results[1]);
  EXPECT_EQ(reference.at(8), results[2]);
  results.clear();

  // scan[7,13] should hit keys 12, 10, 8
  *reinterpret_cast<int32_t *>(low_key_pr->AccessForceNotNull(0)) = 7;
  *reinterpret_cast<int32_t *>(high_key_pr->AccessForceNotNull(0)) = 13;
  default_index_->ScanDescending(*scan_txn, *low_key_pr, *high_key_pr, &results);
  EXPECT_EQ(results.size(), 3);
  EXPECT_EQ(reference.at(12), results[0]);
  EXPECT_EQ(reference.at(10), results[1]);
  EXPECT_EQ(reference.at(8), results[2]);
  results.clear();

  // scan[-1,5] should hit keys 4, 2, 0
  *reinterpret_cast<int32_t *>(low_key_pr->AccessForceNotNull(0)) = -1;
  *reinterpret_cast<int32_t *>(high_key_pr->AccessForceNotNull(0)) = 5;
  default_index_->ScanDescending(*scan_txn, *low_key_pr, *high_key_pr, &results);
  EXPECT_EQ(results.size(), 3);
  EXPECT_EQ(reference.at(4), results[0]);
  EXPECT_EQ(reference.at(2), results[1]);
  EXPECT_EQ(reference.at(0), results[2]);
  results.clear();

  // scan[15,21] should hit keys 20, 18, 16
  *reinterpret_cast<int32_t *>(low_key_pr->AccessForceNotNull(0)) = 15;
  *reinterpret_cast<int32_t *>(high_key_pr->AccessForceNotNull(0)) = 21;
  default_index_->ScanDescending(*scan_txn, *low_key_pr, *high_key_pr, &results);
  EXPECT_EQ(results.size(), 3);
  EXPECT_EQ(reference.at(20), results[0]);
  EXPECT_EQ(reference.at(18), results[1]);
  EXPECT_EQ(reference.at(16), results[2]);
  results.clear();

  txn_manager_.Commit(scan_txn, transaction::TransactionUtil::EmptyCallback, nullptr);
}

/**
 * Tests basic scan behavior using various windows to scan over (some out of of bounds of keyspace, some matching
 * exactly, etc.)
 */
// NOLINTNEXTLINE
TEST_F(BwTreeIndexTests, ScanLimitAscending) {
  // populate index with [0..20] even keys
  std::map<int32_t, storage::TupleSlot> reference;
  auto *const insert_txn = txn_manager_.BeginTransaction();
  for (int32_t i = 0; i <= 20; i += 2) {
    auto *const insert_redo =
        insert_txn->StageWrite(CatalogTestUtil::test_db_oid, CatalogTestUtil::test_table_oid, tuple_initializer_);
    auto *const insert_tuple = insert_redo->Delta();
    *reinterpret_cast<int32_t *>(insert_tuple->AccessForceNotNull(0)) = i;
    const auto tuple_slot = sql_table_->Insert(insert_txn, insert_redo);

    auto *const insert_key = default_index_->GetProjectedRowInitializer().InitializeRow(key_buffer_1_);
    *reinterpret_cast<int32_t *>(insert_key->AccessForceNotNull(0)) = i;
    EXPECT_TRUE(default_index_->Insert(insert_txn, *insert_key, tuple_slot));
    reference[i] = tuple_slot;
  }
  txn_manager_.Commit(insert_txn, transaction::TransactionUtil::EmptyCallback, nullptr);

  auto *const scan_txn = txn_manager_.BeginTransaction();

  std::vector<storage::TupleSlot> results;

  auto *const low_key_pr = default_index_->GetProjectedRowInitializer().InitializeRow(key_buffer_1_);
  auto *const high_key_pr = default_index_->GetProjectedRowInitializer().InitializeRow(key_buffer_2_);

  // scan_limit[8,12] should hit keys 8, 10
  *reinterpret_cast<int32_t *>(low_key_pr->AccessForceNotNull(0)) = 8;
  *reinterpret_cast<int32_t *>(high_key_pr->AccessForceNotNull(0)) = 12;
  default_index_->ScanLimitAscending(*scan_txn, *low_key_pr, *high_key_pr, &results, 2);
  EXPECT_EQ(results.size(), 2);
  EXPECT_EQ(reference.at(8), results[0]);
  EXPECT_EQ(reference.at(10), results[1]);
  results.clear();

  // scan_limit[7,13] should hit keys 8, 10
  *reinterpret_cast<int32_t *>(low_key_pr->AccessForceNotNull(0)) = 7;
  *reinterpret_cast<int32_t *>(high_key_pr->AccessForceNotNull(0)) = 13;
  default_index_->ScanLimitAscending(*scan_txn, *low_key_pr, *high_key_pr, &results, 2);
  EXPECT_EQ(results.size(), 2);
  EXPECT_EQ(reference.at(8), results[0]);
  EXPECT_EQ(reference.at(10), results[1]);
  results.clear();

  // scan_limit[-1,5] should hit keys 0, 2
  *reinterpret_cast<int32_t *>(low_key_pr->AccessForceNotNull(0)) = -1;
  *reinterpret_cast<int32_t *>(high_key_pr->AccessForceNotNull(0)) = 5;
  default_index_->ScanLimitAscending(*scan_txn, *low_key_pr, *high_key_pr, &results, 2);
  EXPECT_EQ(results.size(), 2);
  EXPECT_EQ(reference.at(0), results[0]);
  EXPECT_EQ(reference.at(2), results[1]);
  results.clear();

  // scan_limit[15,21] should hit keys 16, 18
  *reinterpret_cast<int32_t *>(low_key_pr->AccessForceNotNull(0)) = 15;
  *reinterpret_cast<int32_t *>(high_key_pr->AccessForceNotNull(0)) = 21;
  default_index_->ScanLimitAscending(*scan_txn, *low_key_pr, *high_key_pr, &results, 2);
  EXPECT_EQ(results.size(), 2);
  EXPECT_EQ(reference.at(16), results[0]);
  EXPECT_EQ(reference.at(18), results[1]);
  results.clear();

  txn_manager_.Commit(scan_txn, transaction::TransactionUtil::EmptyCallback, nullptr);
}

/**
 * Tests basic scan behavior using various windows to scan over (some out of of bounds of keyspace, some matching
 * exactly, etc.)
 */
// NOLINTNEXTLINE
TEST_F(BwTreeIndexTests, ScanLimitDescending) {
  // populate index with [0..20] even keys
  std::map<int32_t, storage::TupleSlot> reference;
  auto *const insert_txn = txn_manager_.BeginTransaction();
  for (int32_t i = 0; i <= 20; i += 2) {
    auto *const insert_redo =
        insert_txn->StageWrite(CatalogTestUtil::test_db_oid, CatalogTestUtil::test_table_oid, tuple_initializer_);
    auto *const insert_tuple = insert_redo->Delta();
    *reinterpret_cast<int32_t *>(insert_tuple->AccessForceNotNull(0)) = i;
    const auto tuple_slot = sql_table_->Insert(insert_txn, insert_redo);

    auto *const insert_key = default_index_->GetProjectedRowInitializer().InitializeRow(key_buffer_1_);
    *reinterpret_cast<int32_t *>(insert_key->AccessForceNotNull(0)) = i;
    EXPECT_TRUE(default_index_->Insert(insert_txn, *insert_key, tuple_slot));
    reference[i] = tuple_slot;
  }
  txn_manager_.Commit(insert_txn, transaction::TransactionUtil::EmptyCallback, nullptr);

  auto *const scan_txn = txn_manager_.BeginTransaction();

  std::vector<storage::TupleSlot> results;

  auto *const low_key_pr = default_index_->GetProjectedRowInitializer().InitializeRow(key_buffer_1_);
  auto *const high_key_pr = default_index_->GetProjectedRowInitializer().InitializeRow(key_buffer_2_);

  // scan_limit[8,12] should hit keys 12, 10
  *reinterpret_cast<int32_t *>(low_key_pr->AccessForceNotNull(0)) = 8;
  *reinterpret_cast<int32_t *>(high_key_pr->AccessForceNotNull(0)) = 12;
  default_index_->ScanLimitDescending(*scan_txn, *low_key_pr, *high_key_pr, &results, 2);
  EXPECT_EQ(results.size(), 2);
  EXPECT_EQ(reference.at(12), results[0]);
  EXPECT_EQ(reference.at(10), results[1]);
  results.clear();

  // scan_limit[7,13] should hit keys 12, 10
  *reinterpret_cast<int32_t *>(low_key_pr->AccessForceNotNull(0)) = 7;
  *reinterpret_cast<int32_t *>(high_key_pr->AccessForceNotNull(0)) = 13;
  default_index_->ScanLimitDescending(*scan_txn, *low_key_pr, *high_key_pr, &results, 2);
  EXPECT_EQ(results.size(), 2);
  EXPECT_EQ(reference.at(12), results[0]);
  EXPECT_EQ(reference.at(10), results[1]);
  results.clear();

  // scan_limit[-1,5] should hit keys 4, 2
  *reinterpret_cast<int32_t *>(low_key_pr->AccessForceNotNull(0)) = -1;
  *reinterpret_cast<int32_t *>(high_key_pr->AccessForceNotNull(0)) = 5;
  default_index_->ScanLimitDescending(*scan_txn, *low_key_pr, *high_key_pr, &results, 2);
  EXPECT_EQ(results.size(), 2);
  EXPECT_EQ(reference.at(4), results[0]);
  EXPECT_EQ(reference.at(2), results[1]);
  results.clear();

  // scan_limit[15,21] should hit keys 20, 18
  *reinterpret_cast<int32_t *>(low_key_pr->AccessForceNotNull(0)) = 15;
  *reinterpret_cast<int32_t *>(high_key_pr->AccessForceNotNull(0)) = 21;
  default_index_->ScanLimitDescending(*scan_txn, *low_key_pr, *high_key_pr, &results, 2);
  EXPECT_EQ(results.size(), 2);
  EXPECT_EQ(reference.at(20), results[0]);
  EXPECT_EQ(reference.at(18), results[1]);
  results.clear();

  txn_manager_.Commit(scan_txn, transaction::TransactionUtil::EmptyCallback, nullptr);
}

// Verifies that primary key insert fails on write-write conflict
// NOLINTNEXTLINE
TEST_F(BwTreeIndexTests, UniqueKey1) {
  auto *txn0 = txn_manager_.BeginTransaction();

  // txn 0 inserts into table
  auto *insert_redo =
      txn0->StageWrite(CatalogTestUtil::test_db_oid, CatalogTestUtil::test_table_oid, tuple_initializer_);
  auto *insert_tuple = insert_redo->Delta();
  *reinterpret_cast<int32_t *>(insert_tuple->AccessForceNotNull(0)) = 15721;
  const auto tuple_slot = sql_table_->Insert(txn0, insert_redo);

  // txn 0 inserts into index
  auto *insert_key = unique_index_->GetProjectedRowInitializer().InitializeRow(key_buffer_1_);
  *reinterpret_cast<int32_t *>(insert_key->AccessForceNotNull(0)) = 15721;
  EXPECT_TRUE(unique_index_->InsertUnique(txn0, *insert_key, tuple_slot));

  std::vector<storage::TupleSlot> results;

  auto *const scan_key_pr = unique_index_->GetProjectedRowInitializer().InitializeRow(key_buffer_1_);

  // txn 0 scans index and gets a visible, correct result
  *reinterpret_cast<int32_t *>(scan_key_pr->AccessForceNotNull(0)) = 15721;
  unique_index_->ScanKey(*txn0, *scan_key_pr, &results);
  EXPECT_EQ(results.size(), 1);
  EXPECT_EQ(tuple_slot, results[0]);
  results.clear();

  auto *txn1 = txn_manager_.BeginTransaction();

  // txn 1 scans index and gets no visible result
  unique_index_->ScanKey(*txn1, *scan_key_pr, &results);
  EXPECT_EQ(results.size(), 0);
  results.clear();

  // txn 1 inserts into table
  insert_redo = txn1->StageWrite(CatalogTestUtil::test_db_oid, CatalogTestUtil::test_table_oid, tuple_initializer_);
  insert_tuple = insert_redo->Delta();
  *reinterpret_cast<int32_t *>(insert_tuple->AccessForceNotNull(0)) = 15721;
  const auto new_tuple_slot = sql_table_->Insert(txn1, insert_redo);

  // txn 1 inserts into index and fails due to write-write conflict with txn 0
  insert_key = unique_index_->GetProjectedRowInitializer().InitializeRow(key_buffer_1_);
  *reinterpret_cast<int32_t *>(insert_key->AccessForceNotNull(0)) = 15721;
  EXPECT_FALSE(unique_index_->InsertUnique(txn1, *insert_key, new_tuple_slot));

  txn_manager_.Abort(txn1);

  txn_manager_.Commit(txn0, transaction::TransactionUtil::EmptyCallback, nullptr);

  auto *txn2 = txn_manager_.BeginTransaction();

  // txn 2 scans index and gets a visible, correct result
  unique_index_->ScanKey(*txn2, *scan_key_pr, &results);
  EXPECT_EQ(results.size(), 1);
  EXPECT_EQ(tuple_slot, results[0]);
  results.clear();

  txn_manager_.Commit(txn2, transaction::TransactionUtil::EmptyCallback, nullptr);
}

// Verifies that primary key insert fails on visible key conflict
// NOLINTNEXTLINE
TEST_F(BwTreeIndexTests, UniqueKey2) {
  auto *txn0 = txn_manager_.BeginTransaction();

  // txn 0 inserts into table
  auto *insert_redo =
      txn0->StageWrite(CatalogTestUtil::test_db_oid, CatalogTestUtil::test_table_oid, tuple_initializer_);
  auto *insert_tuple = insert_redo->Delta();
  *reinterpret_cast<int32_t *>(insert_tuple->AccessForceNotNull(0)) = 15721;
  const auto tuple_slot = sql_table_->Insert(txn0, insert_redo);

  // txn 0 inserts into index
  auto *insert_key = unique_index_->GetProjectedRowInitializer().InitializeRow(key_buffer_1_);
  *reinterpret_cast<int32_t *>(insert_key->AccessForceNotNull(0)) = 15721;
  EXPECT_TRUE(unique_index_->InsertUnique(txn0, *insert_key, tuple_slot));

  std::vector<storage::TupleSlot> results;

  auto *const scan_key_pr = unique_index_->GetProjectedRowInitializer().InitializeRow(key_buffer_1_);

  // txn 0 scans index and gets a visible, correct result
  *reinterpret_cast<int32_t *>(scan_key_pr->AccessForceNotNull(0)) = 15721;
  unique_index_->ScanKey(*txn0, *scan_key_pr, &results);
  EXPECT_EQ(results.size(), 1);
  EXPECT_EQ(tuple_slot, results[0]);
  results.clear();

  txn_manager_.Commit(txn0, transaction::TransactionUtil::EmptyCallback, nullptr);

  auto *txn1 = txn_manager_.BeginTransaction();

  // txn 1 inserts into table
  insert_redo = txn1->StageWrite(CatalogTestUtil::test_db_oid, CatalogTestUtil::test_table_oid, tuple_initializer_);
  insert_tuple = insert_redo->Delta();
  *reinterpret_cast<int32_t *>(insert_tuple->AccessForceNotNull(0)) = 15721;
  const auto new_tuple_slot = sql_table_->Insert(txn1, insert_redo);

  // txn 1 inserts into index and fails due to visible key conflict with txn 0
  insert_key = unique_index_->GetProjectedRowInitializer().InitializeRow(key_buffer_1_);
  *reinterpret_cast<int32_t *>(insert_key->AccessForceNotNull(0)) = 15721;
  EXPECT_FALSE(unique_index_->InsertUnique(txn1, *insert_key, new_tuple_slot));

  txn_manager_.Abort(txn1);

  auto *txn2 = txn_manager_.BeginTransaction();

  // txn 2 scans index and gets a visible, correct result
  unique_index_->ScanKey(*txn2, *scan_key_pr, &results);
  EXPECT_EQ(results.size(), 1);
  EXPECT_EQ(tuple_slot, results[0]);
  results.clear();

  txn_manager_.Commit(txn2, transaction::TransactionUtil::EmptyCallback, nullptr);
}

// Verifies that primary key insert fails on same txn trying to insert key twice
// NOLINTNEXTLINE
TEST_F(BwTreeIndexTests, UniqueKey3) {
  auto *txn0 = txn_manager_.BeginTransaction();

  // txn 0 inserts into table
  auto *insert_redo =
      txn0->StageWrite(CatalogTestUtil::test_db_oid, CatalogTestUtil::test_table_oid, tuple_initializer_);
  auto *insert_tuple = insert_redo->Delta();
  *reinterpret_cast<int32_t *>(insert_tuple->AccessForceNotNull(0)) = 15721;
  const auto tuple_slot = sql_table_->Insert(txn0, insert_redo);

  // txn 0 inserts into index
  auto *insert_key = unique_index_->GetProjectedRowInitializer().InitializeRow(key_buffer_1_);
  *reinterpret_cast<int32_t *>(insert_key->AccessForceNotNull(0)) = 15721;
  EXPECT_TRUE(unique_index_->InsertUnique(txn0, *insert_key, tuple_slot));

  std::vector<storage::TupleSlot> results;

  auto *const scan_key_pr = unique_index_->GetProjectedRowInitializer().InitializeRow(key_buffer_1_);

  // txn 0 scans index and gets a visible, correct result
  *reinterpret_cast<int32_t *>(scan_key_pr->AccessForceNotNull(0)) = 15721;
  unique_index_->ScanKey(*txn0, *scan_key_pr, &results);
  EXPECT_EQ(results.size(), 1);
  EXPECT_EQ(tuple_slot, results[0]);
  results.clear();

  // txn 0 inserts into table
  insert_redo = txn0->StageWrite(CatalogTestUtil::test_db_oid, CatalogTestUtil::test_table_oid, tuple_initializer_);
  insert_tuple = insert_redo->Delta();
  *reinterpret_cast<int32_t *>(insert_tuple->AccessForceNotNull(0)) = 15721;
  const auto new_tuple_slot = sql_table_->Insert(txn0, insert_redo);

  // txn 0 inserts into index and fails due to visible key conflict with txn 0
  insert_key = unique_index_->GetProjectedRowInitializer().InitializeRow(key_buffer_1_);
  *reinterpret_cast<int32_t *>(insert_key->AccessForceNotNull(0)) = 15721;
  EXPECT_FALSE(unique_index_->InsertUnique(txn0, *insert_key, new_tuple_slot));

  txn_manager_.Abort(txn0);

  auto *txn2 = txn_manager_.BeginTransaction();

  // txn 2 scans index and gets no visible result
  unique_index_->ScanKey(*txn2, *scan_key_pr, &results);
  EXPECT_EQ(results.size(), 0);
  results.clear();

  txn_manager_.Commit(txn2, transaction::TransactionUtil::EmptyCallback, nullptr);
}

// Verifies that primary key insert fails even if conflicting transaction is an uncommitted delete
// NOLINTNEXTLINE
TEST_F(BwTreeIndexTests, UniqueKey4) {
  auto *txn0 = txn_manager_.BeginTransaction();

  // txn 0 inserts into table
  auto *insert_redo =
      txn0->StageWrite(CatalogTestUtil::test_db_oid, CatalogTestUtil::test_table_oid, tuple_initializer_);
  auto *insert_tuple = insert_redo->Delta();
  *reinterpret_cast<int32_t *>(insert_tuple->AccessForceNotNull(0)) = 15721;
  const auto tuple_slot = sql_table_->Insert(txn0, insert_redo);

  // txn 0 inserts into index
  auto *insert_key = unique_index_->GetProjectedRowInitializer().InitializeRow(key_buffer_1_);
  *reinterpret_cast<int32_t *>(insert_key->AccessForceNotNull(0)) = 15721;
  EXPECT_TRUE(unique_index_->InsertUnique(txn0, *insert_key, tuple_slot));

  std::vector<storage::TupleSlot> results;

  auto *const scan_key_pr = unique_index_->GetProjectedRowInitializer().InitializeRow(key_buffer_1_);

  // txn 0 scans index and gets a visible, correct result
  *reinterpret_cast<int32_t *>(scan_key_pr->AccessForceNotNull(0)) = 15721;
  unique_index_->ScanKey(*txn0, *scan_key_pr, &results);
  EXPECT_EQ(results.size(), 1);
  EXPECT_EQ(tuple_slot, results[0]);
  results.clear();

  // txn 0 deletes from table
  txn0->StageDelete(CatalogTestUtil::test_db_oid, CatalogTestUtil::test_table_oid, tuple_slot);
  EXPECT_TRUE(sql_table_->Delete(txn0, tuple_slot));

  // txn 0 deletes from index
  insert_key = unique_index_->GetProjectedRowInitializer().InitializeRow(key_buffer_1_);
  *reinterpret_cast<int32_t *>(insert_key->AccessForceNotNull(0)) = 15721;
  unique_index_->Delete(txn0, *insert_key, tuple_slot);

  auto *txn1 = txn_manager_.BeginTransaction();

  // txn 1 inserts into table
  insert_redo = txn1->StageWrite(CatalogTestUtil::test_db_oid, CatalogTestUtil::test_table_oid, tuple_initializer_);
  insert_tuple = insert_redo->Delta();
  *reinterpret_cast<int32_t *>(insert_tuple->AccessForceNotNull(0)) = 15721;
  const auto new_tuple_slot = sql_table_->Insert(txn1, insert_redo);

  // txn 1 inserts into index and fails due to write-write conflict with txn 0
  insert_key = unique_index_->GetProjectedRowInitializer().InitializeRow(key_buffer_1_);
  *reinterpret_cast<int32_t *>(insert_key->AccessForceNotNull(0)) = 15721;
  EXPECT_FALSE(unique_index_->InsertUnique(txn1, *insert_key, new_tuple_slot));

  txn_manager_.Commit(txn0, transaction::TransactionUtil::EmptyCallback, nullptr);

  txn_manager_.Abort(txn1);

  auto *txn2 = txn_manager_.BeginTransaction();

  // txn 2 scans index and gets no visible result
  unique_index_->ScanKey(*txn2, *scan_key_pr, &results);
  EXPECT_EQ(results.size(), 0);
  results.clear();

  txn_manager_.Commit(txn2, transaction::TransactionUtil::EmptyCallback, nullptr);
}

//    Txn #0 | Txn #1 | Txn #2 |
//    --------------------------
//    BEGIN  |        |        |
//    W(X)   |        |        |
//    R(X)   |        |        |
//           | BEGIN  |        |
//           | R(X)   |        |
//    COMMIT |        |        |
//           | R(X)   |        |
//           | COMMIT |        |
//           |        | BEGIN  |
//           |        | R(X)   |
//           |        | COMMIT |
//
// Txn #0 should only read Txn #0's version of X
// Txn #1 should only read the previous version of X because its start time is before #0's commit
// Txn #2 should only read Txn #0's version of X
//
// This test confirms that we are not susceptible to the DIRTY READS and UNREPEATABLE READS anomalies
// NOLINTNEXTLINE
TEST_F(BwTreeIndexTests, CommitInsert1) {
  auto *txn0 = txn_manager_.BeginTransaction();

  // txn 0 inserts into table
  auto *insert_redo =
      txn0->StageWrite(CatalogTestUtil::test_db_oid, CatalogTestUtil::test_table_oid, tuple_initializer_);
  auto *insert_tuple = insert_redo->Delta();
  *reinterpret_cast<int32_t *>(insert_tuple->AccessForceNotNull(0)) = 15721;
  const auto tuple_slot = sql_table_->Insert(txn0, insert_redo);

  // txn 0 inserts into index
  auto *const insert_key = default_index_->GetProjectedRowInitializer().InitializeRow(key_buffer_1_);
  *reinterpret_cast<int32_t *>(insert_key->AccessForceNotNull(0)) = 15721;
  EXPECT_TRUE(default_index_->Insert(txn0, *insert_key, tuple_slot));

  std::vector<storage::TupleSlot> results;

  auto *const scan_key_pr = default_index_->GetProjectedRowInitializer().InitializeRow(key_buffer_1_);

  // txn 0 scans index and gets a visible, correct result
  *reinterpret_cast<int32_t *>(scan_key_pr->AccessForceNotNull(0)) = 15721;
  default_index_->ScanKey(*txn0, *scan_key_pr, &results);
  EXPECT_EQ(results.size(), 1);
  EXPECT_EQ(tuple_slot, results[0]);
  results.clear();

  auto *txn1 = txn_manager_.BeginTransaction();

  // txn 1 scans index and gets no visible result
  default_index_->ScanKey(*txn1, *scan_key_pr, &results);
  EXPECT_EQ(results.size(), 0);
  results.clear();

  txn_manager_.Commit(txn0, transaction::TransactionUtil::EmptyCallback, nullptr);

  // txn 1 scans index and gets no visible result
  default_index_->ScanKey(*txn1, *scan_key_pr, &results);
  EXPECT_EQ(results.size(), 0);
  results.clear();

  txn_manager_.Commit(txn1, transaction::TransactionUtil::EmptyCallback, nullptr);

  auto *txn2 = txn_manager_.BeginTransaction();

  // txn 2 scans index and gets a visible, correct result
  default_index_->ScanKey(*txn2, *scan_key_pr, &results);
  EXPECT_EQ(results.size(), 1);
  EXPECT_EQ(tuple_slot, results[0]);
  results.clear();

  txn_manager_.Commit(txn2, transaction::TransactionUtil::EmptyCallback, nullptr);
}

//    Txn #0 | Txn #1 | Txn #2 |
//    --------------------------
//    BEGIN  |        |        |
//           | BEGIN  |        |
//           | W(X)   |        |
//    R(X)   |        |        |
//           | R(X)   |        |
//           | COMMIT |        |
//    R(X)   |        |        |
//    COMMIT |        |        |
//           |        | BEGIN  |
//           |        | R(X)   |
//           |        | COMMIT |
//
// Txn #0 should only read the previous version of X because its start time is before #1's commit
// Txn #1 should only read Txn #1's version of X
// Txn #2 should only read Txn #1's version of X
//
// This test confirms that we are not susceptible to the DIRTY READS and UNREPEATABLE READS anomalies
// NOLINTNEXTLINE
TEST_F(BwTreeIndexTests, CommitInsert2) {
  auto *txn0 = txn_manager_.BeginTransaction();
  auto *txn1 = txn_manager_.BeginTransaction();

  // txn 1 inserts into table
  auto *insert_redo =
      txn1->StageWrite(CatalogTestUtil::test_db_oid, CatalogTestUtil::test_table_oid, tuple_initializer_);
  auto *insert_tuple = insert_redo->Delta();
  *reinterpret_cast<int32_t *>(insert_tuple->AccessForceNotNull(0)) = 15721;
  const auto tuple_slot = sql_table_->Insert(txn1, insert_redo);

  // txn 1 inserts into index
  auto *const insert_key = default_index_->GetProjectedRowInitializer().InitializeRow(key_buffer_1_);
  *reinterpret_cast<int32_t *>(insert_key->AccessForceNotNull(0)) = 15721;
  EXPECT_TRUE(default_index_->Insert(txn1, *insert_key, tuple_slot));

  std::vector<storage::TupleSlot> results;

  auto *const scan_key_pr = default_index_->GetProjectedRowInitializer().InitializeRow(key_buffer_1_);

  // txn 0 scans index and gets no visible result
  *reinterpret_cast<int32_t *>(scan_key_pr->AccessForceNotNull(0)) = 15721;
  default_index_->ScanKey(*txn0, *scan_key_pr, &results);
  EXPECT_EQ(results.size(), 0);
  results.clear();

  // txn 1 scans index and gets a visible, correct result
  default_index_->ScanKey(*txn1, *scan_key_pr, &results);
  EXPECT_EQ(results.size(), 1);
  EXPECT_EQ(tuple_slot, results[0]);
  results.clear();

  txn_manager_.Commit(txn1, transaction::TransactionUtil::EmptyCallback, nullptr);

  // txn 0 scans index and gets no visible result
  default_index_->ScanKey(*txn0, *scan_key_pr, &results);
  EXPECT_EQ(results.size(), 0);
  results.clear();

  txn_manager_.Commit(txn0, transaction::TransactionUtil::EmptyCallback, nullptr);

  auto *txn2 = txn_manager_.BeginTransaction();

  // txn 2 scans index and gets a visible, correct result
  default_index_->ScanKey(*txn2, *scan_key_pr, &results);
  EXPECT_EQ(results.size(), 1);
  EXPECT_EQ(tuple_slot, results[0]);
  results.clear();

  txn_manager_.Commit(txn2, transaction::TransactionUtil::EmptyCallback, nullptr);
}

//    Txn #0 | Txn #1 | Txn #2 |
//    --------------------------
//    BEGIN  |        |        |
//    W(X)   |        |        |
//    R(X)   |        |        |
//           | BEGIN  |        |
//           | R(X)   |        |
//    ABORT  |        |        |
//           | R(X)   |        |
//           | COMMIT |        |
//           |        | BEGIN  |
//           |        | R(X)   |
//           |        | COMMIT |
//
// Txn #0 should only read Txn #0's version of X
// Txn #1 should only read the previous version of X because Txn #0's is uncommitted
// Txn #2 should only read the previous version of X because Txn #0 aborted
//
// This test confirms that we are not susceptible to the DIRTY READS and UNREPEATABLE READS anomalies
// NOLINTNEXTLINE
TEST_F(BwTreeIndexTests, AbortInsert1) {
  auto *txn0 = txn_manager_.BeginTransaction();

  // txn 0 inserts into table
  auto *insert_redo =
      txn0->StageWrite(CatalogTestUtil::test_db_oid, CatalogTestUtil::test_table_oid, tuple_initializer_);
  auto *insert_tuple = insert_redo->Delta();
  *reinterpret_cast<int32_t *>(insert_tuple->AccessForceNotNull(0)) = 15721;
  const auto tuple_slot = sql_table_->Insert(txn0, insert_redo);

  // txn 0 inserts into index
  auto *const insert_key = default_index_->GetProjectedRowInitializer().InitializeRow(key_buffer_1_);
  *reinterpret_cast<int32_t *>(insert_key->AccessForceNotNull(0)) = 15721;
  EXPECT_TRUE(default_index_->Insert(txn0, *insert_key, tuple_slot));

  std::vector<storage::TupleSlot> results;

  auto *const scan_key_pr = default_index_->GetProjectedRowInitializer().InitializeRow(key_buffer_1_);

  // txn 0 scans index and gets a visible, correct result
  *reinterpret_cast<int32_t *>(scan_key_pr->AccessForceNotNull(0)) = 15721;
  default_index_->ScanKey(*txn0, *scan_key_pr, &results);
  EXPECT_EQ(results.size(), 1);
  EXPECT_EQ(tuple_slot, results[0]);
  results.clear();

  auto *txn1 = txn_manager_.BeginTransaction();

  // txn 1 scans index and gets no visible result
  default_index_->ScanKey(*txn1, *scan_key_pr, &results);
  EXPECT_EQ(results.size(), 0);
  results.clear();

  txn_manager_.Abort(txn0);

  // txn 1 scans index and gets no visible result
  default_index_->ScanKey(*txn1, *scan_key_pr, &results);
  EXPECT_EQ(results.size(), 0);
  results.clear();

  txn_manager_.Commit(txn1, transaction::TransactionUtil::EmptyCallback, nullptr);

  auto *txn2 = txn_manager_.BeginTransaction();

  // txn 2 scans index and gets no visible result
  default_index_->ScanKey(*txn2, *scan_key_pr, &results);
  EXPECT_EQ(results.size(), 0);
  results.clear();

  txn_manager_.Commit(txn2, transaction::TransactionUtil::EmptyCallback, nullptr);
}

//    Txn #0 | Txn #1 | Txn #2 |
//    --------------------------
//    BEGIN  |        |        |
//           | BEGIN  |        |
//           | W(X)   |        |
//    R(X)   |        |        |
//           | R(X)   |        |
//           | ABORT  |        |
//    R(X)   |        |        |
//    COMMIT |        |        |
//           |        | BEGIN  |
//           |        | R(X)   |
//           |        | COMMIT |
//
// Txn #0 should only read the previous version of X because Txn #1's is uncommitted
// Txn #1 should only read Txn #1's version of X
// Txn #2 should only read the previous version of X because Txn #1 aborted
//
// This test confirms that we are not susceptible to the DIRTY READS and UNREPEATABLE READS anomalies
// NOLINTNEXTLINE
TEST_F(BwTreeIndexTests, AbortInsert2) {
  auto *txn0 = txn_manager_.BeginTransaction();
  auto *txn1 = txn_manager_.BeginTransaction();

  // txn 1 inserts into table
  auto *insert_redo =
      txn1->StageWrite(CatalogTestUtil::test_db_oid, CatalogTestUtil::test_table_oid, tuple_initializer_);
  auto *insert_tuple = insert_redo->Delta();
  *reinterpret_cast<int32_t *>(insert_tuple->AccessForceNotNull(0)) = 15721;
  const auto tuple_slot = sql_table_->Insert(txn1, insert_redo);

  // txn 1 inserts into index
  auto *const insert_key = default_index_->GetProjectedRowInitializer().InitializeRow(key_buffer_1_);
  *reinterpret_cast<int32_t *>(insert_key->AccessForceNotNull(0)) = 15721;
  EXPECT_TRUE(default_index_->Insert(txn1, *insert_key, tuple_slot));

  std::vector<storage::TupleSlot> results;

  auto *const scan_key_pr = default_index_->GetProjectedRowInitializer().InitializeRow(key_buffer_1_);

  // txn 0 scans index and gets no visible result
  *reinterpret_cast<int32_t *>(scan_key_pr->AccessForceNotNull(0)) = 15721;
  default_index_->ScanKey(*txn0, *scan_key_pr, &results);
  EXPECT_EQ(results.size(), 0);
  results.clear();

  // txn 1 scans index and gets a visible, correct result
  default_index_->ScanKey(*txn1, *scan_key_pr, &results);
  EXPECT_EQ(results.size(), 1);
  EXPECT_EQ(tuple_slot, results[0]);
  results.clear();

  txn_manager_.Abort(txn1);

  // txn 0 scans index and gets no visible result
  default_index_->ScanKey(*txn0, *scan_key_pr, &results);
  EXPECT_EQ(results.size(), 0);
  results.clear();

  txn_manager_.Commit(txn0, transaction::TransactionUtil::EmptyCallback, nullptr);

  auto *txn2 = txn_manager_.BeginTransaction();

  // txn 2 scans index and gets no visible result
  default_index_->ScanKey(*txn2, *scan_key_pr, &results);
  EXPECT_EQ(results.size(), 0);
  results.clear();

  txn_manager_.Commit(txn2, transaction::TransactionUtil::EmptyCallback, nullptr);
}

//    Txn #0 | Txn #1 | Txn #2 |
//    --------------------------
//    BEGIN  |        |        |
//    W(X)   |        |        |
//    R(X)   |        |        |
//           | BEGIN  |        |
//           | R(X)   |        |
//    COMMIT |        |        |
//           | R(X)   |        |
//           | COMMIT |        |
//           |        | BEGIN  |
//           |        | R(X)   |
//           |        | COMMIT |
//
// Txn #0 should only read Txn #0's version of X
// Txn #1 should only read the previous version of X because its start time is before #0's commit
// Txn #2 should only read Txn #0's version of X
//
// This test confirms that we are not susceptible to the DIRTY READS and UNREPEATABLE READS anomalies
// NOLINTNEXTLINE
TEST_F(BwTreeIndexTests, CommitUpdate1) {
  auto *insert_txn = txn_manager_.BeginTransaction();

  // insert_txn inserts into table
  auto *insert_redo =
      insert_txn->StageWrite(CatalogTestUtil::test_db_oid, CatalogTestUtil::test_table_oid, tuple_initializer_);
  auto *insert_tuple = insert_redo->Delta();
  *reinterpret_cast<int32_t *>(insert_tuple->AccessForceNotNull(0)) = 15721;
  const auto tuple_slot = sql_table_->Insert(insert_txn, insert_redo);

  // insert_txn inserts into index
  auto *insert_key = default_index_->GetProjectedRowInitializer().InitializeRow(key_buffer_1_);
  *reinterpret_cast<int32_t *>(insert_key->AccessForceNotNull(0)) = 15721;
  EXPECT_TRUE(default_index_->Insert(insert_txn, *insert_key, tuple_slot));

  txn_manager_.Commit(insert_txn, transaction::TransactionUtil::EmptyCallback, nullptr);

  std::vector<storage::TupleSlot> results;

  auto *const scan_key_pr = default_index_->GetProjectedRowInitializer().InitializeRow(key_buffer_1_);

  auto *txn0 = txn_manager_.BeginTransaction();

  // txn 0 scans index for 15721 and gets a visible, correct result
  *reinterpret_cast<int32_t *>(scan_key_pr->AccessForceNotNull(0)) = 15721;
  default_index_->ScanKey(*txn0, *scan_key_pr, &results);
  EXPECT_EQ(results.size(), 1);
  EXPECT_EQ(tuple_slot, results[0]);
  results.clear();

  // txn 0 updates in the table, which is really a delete and insert since it's an indexed attribute
  txn0->StageDelete(CatalogTestUtil::test_db_oid, CatalogTestUtil::test_table_oid, results[0]);
  EXPECT_TRUE(sql_table_->Delete(txn0, results[0]));
  default_index_->Delete(txn0, *insert_key, results[0]);

  insert_redo = txn0->StageWrite(CatalogTestUtil::test_db_oid, CatalogTestUtil::test_table_oid, tuple_initializer_);
  insert_tuple = insert_redo->Delta();
  *reinterpret_cast<int32_t *>(insert_tuple->AccessForceNotNull(0)) = 15445;
  const auto new_tuple_slot = sql_table_->Insert(txn0, insert_redo);

  insert_key = default_index_->GetProjectedRowInitializer().InitializeRow(key_buffer_1_);
  *reinterpret_cast<int32_t *>(insert_key->AccessForceNotNull(0)) = 15445;
  EXPECT_TRUE(default_index_->Insert(txn0, *insert_key, new_tuple_slot));

  // txn 1 scans index for 15721 and gets no visible result
  *reinterpret_cast<int32_t *>(scan_key_pr->AccessForceNotNull(0)) = 15721;
  default_index_->ScanKey(*txn0, *scan_key_pr, &results);
  EXPECT_EQ(results.size(), 0);
  results.clear();

  // txn 1 scans index for 15445 and gets a visible, correct result
  *reinterpret_cast<int32_t *>(scan_key_pr->AccessForceNotNull(0)) = 15445;
  default_index_->ScanKey(*txn0, *scan_key_pr, &results);
  EXPECT_EQ(results.size(), 1);
  EXPECT_EQ(new_tuple_slot, results[0]);
  results.clear();

  auto *txn1 = txn_manager_.BeginTransaction();

  // txn 1 scans index for 15721 and gets a visible, correct result
  *reinterpret_cast<int32_t *>(scan_key_pr->AccessForceNotNull(0)) = 15721;
  default_index_->ScanKey(*txn1, *scan_key_pr, &results);
  EXPECT_EQ(results.size(), 1);
  EXPECT_EQ(tuple_slot, results[0]);
  results.clear();

  // txn 1 scans index for 15445 and gets no visible result
  *reinterpret_cast<int32_t *>(scan_key_pr->AccessForceNotNull(0)) = 15445;
  default_index_->ScanKey(*txn1, *scan_key_pr, &results);
  EXPECT_EQ(results.size(), 0);
  results.clear();

  txn_manager_.Commit(txn0, transaction::TransactionUtil::EmptyCallback, nullptr);

  // txn 1 scans index for 15721 and gets a visible, correct result
  *reinterpret_cast<int32_t *>(scan_key_pr->AccessForceNotNull(0)) = 15721;
  default_index_->ScanKey(*txn1, *scan_key_pr, &results);
  EXPECT_EQ(results.size(), 1);
  EXPECT_EQ(tuple_slot, results[0]);
  results.clear();

  // txn 1 scans index for 15445 and gets no visible result
  *reinterpret_cast<int32_t *>(scan_key_pr->AccessForceNotNull(0)) = 15445;
  default_index_->ScanKey(*txn1, *scan_key_pr, &results);
  EXPECT_EQ(results.size(), 0);
  results.clear();

  txn_manager_.Commit(txn1, transaction::TransactionUtil::EmptyCallback, nullptr);

  auto *txn2 = txn_manager_.BeginTransaction();

  // txn 2 scans index for 15721 and gets no visible result
  *reinterpret_cast<int32_t *>(scan_key_pr->AccessForceNotNull(0)) = 15721;
  default_index_->ScanKey(*txn2, *scan_key_pr, &results);
  EXPECT_EQ(results.size(), 0);
  results.clear();

  // txn 2 scans index for 15445 and gets a visible, correct result
  *reinterpret_cast<int32_t *>(scan_key_pr->AccessForceNotNull(0)) = 15445;
  default_index_->ScanKey(*txn2, *scan_key_pr, &results);
  EXPECT_EQ(results.size(), 1);
  EXPECT_EQ(new_tuple_slot, results[0]);
  results.clear();

  txn_manager_.Commit(txn2, transaction::TransactionUtil::EmptyCallback, nullptr);
}

//    Txn #0 | Txn #1 | Txn #2 |
//    --------------------------
//    BEGIN  |        |        |
//           | BEGIN  |        |
//           | W(X)   |        |
//    R(X)   |        |        |
//           | R(X)   |        |
//           | COMMIT |        |
//    R(X)   |        |        |
//    COMMIT |        |        |
//           |        | BEGIN  |
//           |        | R(X)   |
//           |        | COMMIT |
//
// Txn #0 should only read the previous version of X because its start time is before #1's commit
// Txn #1 should only read Txn #1's version of X
// Txn #2 should only read Txn #1's version of X
//
// This test confirms that we are not susceptible to the DIRTY READS and UNREPEATABLE READS anomalies
// NOLINTNEXTLINE
TEST_F(BwTreeIndexTests, CommitUpdate2) {
  auto *insert_txn = txn_manager_.BeginTransaction();

  // insert_txn inserts into table
  auto *insert_redo =
      insert_txn->StageWrite(CatalogTestUtil::test_db_oid, CatalogTestUtil::test_table_oid, tuple_initializer_);
  auto *insert_tuple = insert_redo->Delta();
  *reinterpret_cast<int32_t *>(insert_tuple->AccessForceNotNull(0)) = 15721;
  const auto tuple_slot = sql_table_->Insert(insert_txn, insert_redo);

  // insert_txn inserts into index
  auto *insert_key = default_index_->GetProjectedRowInitializer().InitializeRow(key_buffer_1_);
  *reinterpret_cast<int32_t *>(insert_key->AccessForceNotNull(0)) = 15721;
  EXPECT_TRUE(default_index_->Insert(insert_txn, *insert_key, tuple_slot));

  txn_manager_.Commit(insert_txn, transaction::TransactionUtil::EmptyCallback, nullptr);

  std::vector<storage::TupleSlot> results;

  auto *const scan_key_pr = default_index_->GetProjectedRowInitializer().InitializeRow(key_buffer_1_);

  auto *txn0 = txn_manager_.BeginTransaction();
  auto *txn1 = txn_manager_.BeginTransaction();

  // txn 1 scans index for 15721 and gets a visible, correct result
  *reinterpret_cast<int32_t *>(scan_key_pr->AccessForceNotNull(0)) = 15721;
  default_index_->ScanKey(*txn1, *scan_key_pr, &results);
  EXPECT_EQ(results.size(), 1);
  EXPECT_EQ(tuple_slot, results[0]);

  // txn 1 updates in the table, which is really a delete and insert since it's an indexed attribute
  txn1->StageDelete(CatalogTestUtil::test_db_oid, CatalogTestUtil::test_table_oid, results[0]);
  EXPECT_TRUE(sql_table_->Delete(txn1, results[0]));
  default_index_->Delete(txn1, *insert_key, results[0]);

  insert_redo = txn1->StageWrite(CatalogTestUtil::test_db_oid, CatalogTestUtil::test_table_oid, tuple_initializer_);
  insert_tuple = insert_redo->Delta();
  *reinterpret_cast<int32_t *>(insert_tuple->AccessForceNotNull(0)) = 15445;
  const auto new_tuple_slot = sql_table_->Insert(txn1, insert_redo);

  insert_key = default_index_->GetProjectedRowInitializer().InitializeRow(key_buffer_1_);
  *reinterpret_cast<int32_t *>(insert_key->AccessForceNotNull(0)) = 15445;
  EXPECT_TRUE(default_index_->Insert(txn1, *insert_key, new_tuple_slot));

  results.clear();

  // txn 0 scans index for 15721 and gets a visible, correct result
  *reinterpret_cast<int32_t *>(scan_key_pr->AccessForceNotNull(0)) = 15721;
  default_index_->ScanKey(*txn0, *scan_key_pr, &results);
  EXPECT_EQ(results.size(), 1);
  EXPECT_EQ(tuple_slot, results[0]);
  results.clear();

  // txn 0 scans index for 15445 and gets no visible result
  *reinterpret_cast<int32_t *>(scan_key_pr->AccessForceNotNull(0)) = 15445;
  default_index_->ScanKey(*txn0, *scan_key_pr, &results);
  EXPECT_EQ(results.size(), 0);
  results.clear();

  // txn 1 scans index for 15721 and gets no visible result
  *reinterpret_cast<int32_t *>(scan_key_pr->AccessForceNotNull(0)) = 15721;
  default_index_->ScanKey(*txn1, *scan_key_pr, &results);
  EXPECT_EQ(results.size(), 0);
  results.clear();

  // txn 1 scans index for 15445 and gets a visible, correct result
  *reinterpret_cast<int32_t *>(scan_key_pr->AccessForceNotNull(0)) = 15445;
  default_index_->ScanKey(*txn1, *scan_key_pr, &results);
  EXPECT_EQ(results.size(), 1);
  EXPECT_EQ(new_tuple_slot, results[0]);
  results.clear();

  txn_manager_.Commit(txn1, transaction::TransactionUtil::EmptyCallback, nullptr);

  // txn 0 scans index for 15721 and gets a visible, correct result
  *reinterpret_cast<int32_t *>(scan_key_pr->AccessForceNotNull(0)) = 15721;
  default_index_->ScanKey(*txn0, *scan_key_pr, &results);
  EXPECT_EQ(results.size(), 1);
  EXPECT_EQ(tuple_slot, results[0]);
  results.clear();

  // txn 0 scans index for 15445 and gets no visible result
  *reinterpret_cast<int32_t *>(scan_key_pr->AccessForceNotNull(0)) = 15445;
  default_index_->ScanKey(*txn0, *scan_key_pr, &results);
  EXPECT_EQ(results.size(), 0);
  results.clear();

  txn_manager_.Commit(txn0, transaction::TransactionUtil::EmptyCallback, nullptr);

  auto *txn2 = txn_manager_.BeginTransaction();

  // txn 2 scans index for 15721 and gets no visible result
  *reinterpret_cast<int32_t *>(scan_key_pr->AccessForceNotNull(0)) = 15721;
  default_index_->ScanKey(*txn2, *scan_key_pr, &results);
  EXPECT_EQ(results.size(), 0);
  results.clear();

  // txn 2 scans index for 15445 and gets a visible, correct result
  *reinterpret_cast<int32_t *>(scan_key_pr->AccessForceNotNull(0)) = 15445;
  default_index_->ScanKey(*txn2, *scan_key_pr, &results);
  EXPECT_EQ(results.size(), 1);
  EXPECT_EQ(new_tuple_slot, results[0]);
  results.clear();

  txn_manager_.Commit(txn2, transaction::TransactionUtil::EmptyCallback, nullptr);
}

//    Txn #0 | Txn #1 | Txn #2 |
//    --------------------------
//    BEGIN  |        |        |
//    W(X)   |        |        |
//    R(X)   |        |        |
//           | BEGIN  |        |
//           | R(X)   |        |
//    ABORT  |        |        |
//           | R(X)   |        |
//           | COMMIT |        |
//           |        | BEGIN  |
//           |        | R(X)   |
//           |        | COMMIT |
//
// Txn #0 should only read Txn #0's version of X
// Txn #1 should only read the previous version of X because Txn #0's is uncommitted
// Txn #2 should only read the previous version of X because Txn #0 aborted
//
// This test confirms that we are not susceptible to the DIRTY READS and UNREPEATABLE READS anomalies
// NOLINTNEXTLINE
TEST_F(BwTreeIndexTests, AbortUpdate1) {
  auto *insert_txn = txn_manager_.BeginTransaction();

  // insert_txn inserts into table
  auto *insert_redo =
      insert_txn->StageWrite(CatalogTestUtil::test_db_oid, CatalogTestUtil::test_table_oid, tuple_initializer_);
  auto *insert_tuple = insert_redo->Delta();
  *reinterpret_cast<int32_t *>(insert_tuple->AccessForceNotNull(0)) = 15721;
  const auto tuple_slot = sql_table_->Insert(insert_txn, insert_redo);

  // insert_txn inserts into index
  auto *insert_key = default_index_->GetProjectedRowInitializer().InitializeRow(key_buffer_1_);
  *reinterpret_cast<int32_t *>(insert_key->AccessForceNotNull(0)) = 15721;
  EXPECT_TRUE(default_index_->Insert(insert_txn, *insert_key, tuple_slot));

  txn_manager_.Commit(insert_txn, transaction::TransactionUtil::EmptyCallback, nullptr);

  std::vector<storage::TupleSlot> results;

  auto *const scan_key_pr = default_index_->GetProjectedRowInitializer().InitializeRow(key_buffer_1_);

  auto *txn0 = txn_manager_.BeginTransaction();

  // txn 0 scans index for 15721 and gets a visible, correct result
  *reinterpret_cast<int32_t *>(scan_key_pr->AccessForceNotNull(0)) = 15721;
  default_index_->ScanKey(*txn0, *scan_key_pr, &results);
  EXPECT_EQ(results.size(), 1);
  EXPECT_EQ(tuple_slot, results[0]);
  results.clear();

  // txn 0 updates in the table, which is really a delete and insert since it's an indexed attribute
  txn0->StageDelete(CatalogTestUtil::test_db_oid, CatalogTestUtil::test_table_oid, results[0]);
  EXPECT_TRUE(sql_table_->Delete(txn0, results[0]));
  default_index_->Delete(txn0, *insert_key, results[0]);

  insert_redo = txn0->StageWrite(CatalogTestUtil::test_db_oid, CatalogTestUtil::test_table_oid, tuple_initializer_);
  insert_tuple = insert_redo->Delta();
  *reinterpret_cast<int32_t *>(insert_tuple->AccessForceNotNull(0)) = 15445;
  const auto new_tuple_slot = sql_table_->Insert(txn0, insert_redo);

  insert_key = default_index_->GetProjectedRowInitializer().InitializeRow(key_buffer_1_);
  *reinterpret_cast<int32_t *>(insert_key->AccessForceNotNull(0)) = 15445;
  EXPECT_TRUE(default_index_->Insert(txn0, *insert_key, new_tuple_slot));

  // txn 1 scans index for 15721 and gets no visible result
  *reinterpret_cast<int32_t *>(scan_key_pr->AccessForceNotNull(0)) = 15721;
  default_index_->ScanKey(*txn0, *scan_key_pr, &results);
  EXPECT_EQ(results.size(), 0);
  results.clear();

  // txn 1 scans index for 15445 and gets a visible, correct result
  *reinterpret_cast<int32_t *>(scan_key_pr->AccessForceNotNull(0)) = 15445;
  default_index_->ScanKey(*txn0, *scan_key_pr, &results);
  EXPECT_EQ(results.size(), 1);
  EXPECT_EQ(new_tuple_slot, results[0]);
  results.clear();

  auto *txn1 = txn_manager_.BeginTransaction();

  // txn 1 scans index for 15721 and gets a visible, correct result
  *reinterpret_cast<int32_t *>(scan_key_pr->AccessForceNotNull(0)) = 15721;
  default_index_->ScanKey(*txn1, *scan_key_pr, &results);
  EXPECT_EQ(results.size(), 1);
  EXPECT_EQ(tuple_slot, results[0]);
  results.clear();

  // txn 1 scans index for 15445 and gets no visible result
  *reinterpret_cast<int32_t *>(scan_key_pr->AccessForceNotNull(0)) = 15445;
  default_index_->ScanKey(*txn1, *scan_key_pr, &results);
  EXPECT_EQ(results.size(), 0);
  results.clear();

  txn_manager_.Abort(txn0);

  // txn 1 scans index for 15721 and gets a visible, correct result
  *reinterpret_cast<int32_t *>(scan_key_pr->AccessForceNotNull(0)) = 15721;
  default_index_->ScanKey(*txn1, *scan_key_pr, &results);
  EXPECT_EQ(results.size(), 1);
  EXPECT_EQ(tuple_slot, results[0]);
  results.clear();

  // txn 1 scans index for 15445 and gets no visible result
  *reinterpret_cast<int32_t *>(scan_key_pr->AccessForceNotNull(0)) = 15445;
  default_index_->ScanKey(*txn1, *scan_key_pr, &results);
  EXPECT_EQ(results.size(), 0);
  results.clear();

  txn_manager_.Commit(txn1, transaction::TransactionUtil::EmptyCallback, nullptr);

  auto *txn2 = txn_manager_.BeginTransaction();

  // txn 2 scans index for 15721 and gets a visible, correct result
  *reinterpret_cast<int32_t *>(scan_key_pr->AccessForceNotNull(0)) = 15721;
  default_index_->ScanKey(*txn2, *scan_key_pr, &results);
  EXPECT_EQ(results.size(), 1);
  EXPECT_EQ(tuple_slot, results[0]);
  results.clear();

  // txn 2 scans index for 15445 and gets no visible result
  *reinterpret_cast<int32_t *>(scan_key_pr->AccessForceNotNull(0)) = 15445;
  default_index_->ScanKey(*txn2, *scan_key_pr, &results);
  EXPECT_EQ(results.size(), 0);
  results.clear();

  txn_manager_.Commit(txn2, transaction::TransactionUtil::EmptyCallback, nullptr);
}

//    Txn #0 | Txn #1 | Txn #2 |
//    --------------------------
//    BEGIN  |        |        |
//           | BEGIN  |        |
//           | W(X)   |        |
//    R(X)   |        |        |
//           | R(X)   |        |
//           | ABORT  |        |
//    R(X)   |        |        |
//    COMMIT |        |        |
//           |        | BEGIN  |
//           |        | R(X)   |
//           |        | COMMIT |
//
// Txn #0 should only read the previous version of X because Txn #1's is uncommitted
// Txn #1 should only read Txn #1's version of X
// Txn #2 should only read the previous version of X because Txn #1 aborted
//
// This test confirms that we are not susceptible to the DIRTY READS and UNREPEATABLE READS anomalies
// NOLINTNEXTLINE
TEST_F(BwTreeIndexTests, AbortUpdate2) {
  auto *insert_txn = txn_manager_.BeginTransaction();

  // insert_txn inserts into table
  auto *insert_redo =
      insert_txn->StageWrite(CatalogTestUtil::test_db_oid, CatalogTestUtil::test_table_oid, tuple_initializer_);
  auto *insert_tuple = insert_redo->Delta();
  *reinterpret_cast<int32_t *>(insert_tuple->AccessForceNotNull(0)) = 15721;
  const auto tuple_slot = sql_table_->Insert(insert_txn, insert_redo);

  // insert_txn inserts into index
  auto *insert_key = default_index_->GetProjectedRowInitializer().InitializeRow(key_buffer_1_);
  *reinterpret_cast<int32_t *>(insert_key->AccessForceNotNull(0)) = 15721;
  EXPECT_TRUE(default_index_->Insert(insert_txn, *insert_key, tuple_slot));

  txn_manager_.Commit(insert_txn, transaction::TransactionUtil::EmptyCallback, nullptr);

  std::vector<storage::TupleSlot> results;

  auto *const scan_key_pr = default_index_->GetProjectedRowInitializer().InitializeRow(key_buffer_1_);

  auto *txn0 = txn_manager_.BeginTransaction();
  auto *txn1 = txn_manager_.BeginTransaction();

  // txn 1 scans index for 15721 and gets a visible, correct result
  *reinterpret_cast<int32_t *>(scan_key_pr->AccessForceNotNull(0)) = 15721;
  default_index_->ScanKey(*txn1, *scan_key_pr, &results);
  EXPECT_EQ(results.size(), 1);
  EXPECT_EQ(tuple_slot, results[0]);

  // txn 1 updates in the table, which is really a delete and insert since it's an indexed attribute
  txn1->StageDelete(CatalogTestUtil::test_db_oid, CatalogTestUtil::test_table_oid, results[0]);
  EXPECT_TRUE(sql_table_->Delete(txn1, results[0]));
  default_index_->Delete(txn1, *insert_key, results[0]);

  insert_redo = txn1->StageWrite(CatalogTestUtil::test_db_oid, CatalogTestUtil::test_table_oid, tuple_initializer_);
  insert_tuple = insert_redo->Delta();
  *reinterpret_cast<int32_t *>(insert_tuple->AccessForceNotNull(0)) = 15445;
  const auto new_tuple_slot = sql_table_->Insert(txn1, insert_redo);

  insert_key = default_index_->GetProjectedRowInitializer().InitializeRow(key_buffer_1_);
  *reinterpret_cast<int32_t *>(insert_key->AccessForceNotNull(0)) = 15445;
  EXPECT_TRUE(default_index_->Insert(txn1, *insert_key, new_tuple_slot));

  results.clear();

  // txn 0 scans index for 15721 and gets a visible, correct result
  *reinterpret_cast<int32_t *>(scan_key_pr->AccessForceNotNull(0)) = 15721;
  default_index_->ScanKey(*txn0, *scan_key_pr, &results);
  EXPECT_EQ(results.size(), 1);
  EXPECT_EQ(tuple_slot, results[0]);
  results.clear();

  // txn 0 scans index for 15445 and gets no visible result
  *reinterpret_cast<int32_t *>(scan_key_pr->AccessForceNotNull(0)) = 15445;
  default_index_->ScanKey(*txn0, *scan_key_pr, &results);
  EXPECT_EQ(results.size(), 0);
  results.clear();

  // txn 1 scans index for 15721 and gets no visible result
  *reinterpret_cast<int32_t *>(scan_key_pr->AccessForceNotNull(0)) = 15721;
  default_index_->ScanKey(*txn1, *scan_key_pr, &results);
  EXPECT_EQ(results.size(), 0);
  results.clear();

  // txn 1 scans index for 15445 and gets a visible, correct result
  *reinterpret_cast<int32_t *>(scan_key_pr->AccessForceNotNull(0)) = 15445;
  default_index_->ScanKey(*txn1, *scan_key_pr, &results);
  EXPECT_EQ(results.size(), 1);
  EXPECT_EQ(new_tuple_slot, results[0]);
  results.clear();

  txn_manager_.Abort(txn1);

  // txn 0 scans index for 15721 and gets a visible, correct result
  *reinterpret_cast<int32_t *>(scan_key_pr->AccessForceNotNull(0)) = 15721;
  default_index_->ScanKey(*txn0, *scan_key_pr, &results);
  EXPECT_EQ(results.size(), 1);
  EXPECT_EQ(tuple_slot, results[0]);
  results.clear();

  // txn 0 scans index for 15445 and gets no visible result
  *reinterpret_cast<int32_t *>(scan_key_pr->AccessForceNotNull(0)) = 15445;
  default_index_->ScanKey(*txn0, *scan_key_pr, &results);
  EXPECT_EQ(results.size(), 0);
  results.clear();

  txn_manager_.Commit(txn0, transaction::TransactionUtil::EmptyCallback, nullptr);

  auto *txn2 = txn_manager_.BeginTransaction();

  // txn 2 scans index for 15721 and gets a visible, correct result
  *reinterpret_cast<int32_t *>(scan_key_pr->AccessForceNotNull(0)) = 15721;
  default_index_->ScanKey(*txn2, *scan_key_pr, &results);
  EXPECT_EQ(results.size(), 1);
  EXPECT_EQ(tuple_slot, results[0]);
  results.clear();

  // txn 2 scans index for 15445 and gets no visible result
  *reinterpret_cast<int32_t *>(scan_key_pr->AccessForceNotNull(0)) = 15445;
  default_index_->ScanKey(*txn2, *scan_key_pr, &results);
  EXPECT_EQ(results.size(), 0);
  results.clear();

  txn_manager_.Commit(txn2, transaction::TransactionUtil::EmptyCallback, nullptr);
}

//    Txn #0 | Txn #1 | Txn #2 |
//    --------------------------
//    BEGIN  |        |        |
//    W(X)   |        |        |
//    R(X)   |        |        |
//           | BEGIN  |        |
//           | R(X)   |        |
//    COMMIT |        |        |
//           | R(X)   |        |
//           | COMMIT |        |
//           |        | BEGIN  |
//           |        | R(X)   |
//           |        | COMMIT |
//
// Txn #0 should only read Txn #0's version of X
// Txn #1 should only read the previous version of X because its start time is before #0's commit
// Txn #2 should only read Txn #0's version of X
//
// This test confirms that we are not susceptible to the DIRTY READS and UNREPEATABLE READS anomalies
// NOLINTNEXTLINE
TEST_F(BwTreeIndexTests, CommitDelete1) {
  auto *insert_txn = txn_manager_.BeginTransaction();

  // insert_txn inserts into table
  auto *insert_redo =
      insert_txn->StageWrite(CatalogTestUtil::test_db_oid, CatalogTestUtil::test_table_oid, tuple_initializer_);
  auto *insert_tuple = insert_redo->Delta();
  *reinterpret_cast<int32_t *>(insert_tuple->AccessForceNotNull(0)) = 15721;
  const auto tuple_slot = sql_table_->Insert(insert_txn, insert_redo);

  // insert_txn inserts into index
  auto *insert_key = default_index_->GetProjectedRowInitializer().InitializeRow(key_buffer_1_);
  *reinterpret_cast<int32_t *>(insert_key->AccessForceNotNull(0)) = 15721;
  EXPECT_TRUE(default_index_->Insert(insert_txn, *insert_key, tuple_slot));

  txn_manager_.Commit(insert_txn, transaction::TransactionUtil::EmptyCallback, nullptr);

  std::vector<storage::TupleSlot> results;

  auto *const scan_key_pr = default_index_->GetProjectedRowInitializer().InitializeRow(key_buffer_1_);

  auto *txn0 = txn_manager_.BeginTransaction();

  // txn 0 scans index for 15721 and gets a visible, correct result
  *reinterpret_cast<int32_t *>(scan_key_pr->AccessForceNotNull(0)) = 15721;
  default_index_->ScanKey(*txn0, *scan_key_pr, &results);
  EXPECT_EQ(results.size(), 1);
  EXPECT_EQ(tuple_slot, results[0]);
  results.clear();

  // txn 0 deletes in the table and index
  txn0->StageDelete(CatalogTestUtil::test_db_oid, CatalogTestUtil::test_table_oid, results[0]);
  EXPECT_TRUE(sql_table_->Delete(txn0, results[0]));
  default_index_->Delete(txn0, *insert_key, results[0]);

  // txn 0 scans index for 15721 and gets no visible result
  *reinterpret_cast<int32_t *>(scan_key_pr->AccessForceNotNull(0)) = 15721;
  default_index_->ScanKey(*txn0, *scan_key_pr, &results);
  EXPECT_EQ(results.size(), 0);
  results.clear();

  auto *txn1 = txn_manager_.BeginTransaction();

  // txn 1 scans index for 15721 and gets a visible, correct result
  *reinterpret_cast<int32_t *>(scan_key_pr->AccessForceNotNull(0)) = 15721;
  default_index_->ScanKey(*txn1, *scan_key_pr, &results);
  EXPECT_EQ(results.size(), 1);
  EXPECT_EQ(tuple_slot, results[0]);
  results.clear();

  txn_manager_.Commit(txn0, transaction::TransactionUtil::EmptyCallback, nullptr);

  // txn 1 scans index for 15721 and gets a visible, correct result
  *reinterpret_cast<int32_t *>(scan_key_pr->AccessForceNotNull(0)) = 15721;
  default_index_->ScanKey(*txn1, *scan_key_pr, &results);
  EXPECT_EQ(results.size(), 1);
  EXPECT_EQ(tuple_slot, results[0]);
  results.clear();

  txn_manager_.Commit(txn1, transaction::TransactionUtil::EmptyCallback, nullptr);

  auto *txn2 = txn_manager_.BeginTransaction();

  // txn 2 scans index for 15721 and gets no visible result
  *reinterpret_cast<int32_t *>(scan_key_pr->AccessForceNotNull(0)) = 15721;
  default_index_->ScanKey(*txn2, *scan_key_pr, &results);
  EXPECT_EQ(results.size(), 0);
  results.clear();

  txn_manager_.Commit(txn2, transaction::TransactionUtil::EmptyCallback, nullptr);
}

//    Txn #0 | Txn #1 | Txn #2 |
//    --------------------------
//    BEGIN  |        |        |
//           | BEGIN  |        |
//           | W(X)   |        |
//    R(X)   |        |        |
//           | R(X)   |        |
//           | COMMIT |        |
//    R(X)   |        |        |
//    COMMIT |        |        |
//           |        | BEGIN  |
//           |        | R(X)   |
//           |        | COMMIT |
//
// Txn #0 should only read the previous version of X because its start time is before #1's commit
// Txn #1 should only read Txn #1's version of X
// Txn #2 should only read Txn #1's version of X
//
// This test confirms that we are not susceptible to the DIRTY READS and UNREPEATABLE READS anomalies
// NOLINTNEXTLINE
TEST_F(BwTreeIndexTests, CommitDelete2) {
  auto *insert_txn = txn_manager_.BeginTransaction();

  // insert_txn inserts into table
  auto *insert_redo =
      insert_txn->StageWrite(CatalogTestUtil::test_db_oid, CatalogTestUtil::test_table_oid, tuple_initializer_);
  auto *insert_tuple = insert_redo->Delta();
  *reinterpret_cast<int32_t *>(insert_tuple->AccessForceNotNull(0)) = 15721;
  const auto tuple_slot = sql_table_->Insert(insert_txn, insert_redo);

  // insert_txn inserts into index
  auto *insert_key = default_index_->GetProjectedRowInitializer().InitializeRow(key_buffer_1_);
  *reinterpret_cast<int32_t *>(insert_key->AccessForceNotNull(0)) = 15721;
  EXPECT_TRUE(default_index_->Insert(insert_txn, *insert_key, tuple_slot));

  txn_manager_.Commit(insert_txn, transaction::TransactionUtil::EmptyCallback, nullptr);

  std::vector<storage::TupleSlot> results;

  auto *const scan_key_pr = default_index_->GetProjectedRowInitializer().InitializeRow(key_buffer_1_);

  auto *txn0 = txn_manager_.BeginTransaction();
  auto *txn1 = txn_manager_.BeginTransaction();

  // txn 1 scans index for 15721 and gets a visible, correct result
  *reinterpret_cast<int32_t *>(scan_key_pr->AccessForceNotNull(0)) = 15721;
  default_index_->ScanKey(*txn1, *scan_key_pr, &results);
  EXPECT_EQ(results.size(), 1);
  EXPECT_EQ(tuple_slot, results[0]);

  // txn 1 deletes in the table and index
  txn1->StageDelete(CatalogTestUtil::test_db_oid, CatalogTestUtil::test_table_oid, results[0]);
  EXPECT_TRUE(sql_table_->Delete(txn1, results[0]));
  default_index_->Delete(txn1, *insert_key, results[0]);

  results.clear();

  // txn 0 scans index for 15721 and gets a visible, correct result
  *reinterpret_cast<int32_t *>(scan_key_pr->AccessForceNotNull(0)) = 15721;
  default_index_->ScanKey(*txn0, *scan_key_pr, &results);
  EXPECT_EQ(results.size(), 1);
  EXPECT_EQ(tuple_slot, results[0]);
  results.clear();

  // txn 1 scans index for 15721 and gets no visible result
  *reinterpret_cast<int32_t *>(scan_key_pr->AccessForceNotNull(0)) = 15721;
  default_index_->ScanKey(*txn1, *scan_key_pr, &results);
  EXPECT_EQ(results.size(), 0);
  results.clear();

  txn_manager_.Commit(txn1, transaction::TransactionUtil::EmptyCallback, nullptr);

  // txn 0 scans index for 15721 and gets a visible, correct result
  *reinterpret_cast<int32_t *>(scan_key_pr->AccessForceNotNull(0)) = 15721;
  default_index_->ScanKey(*txn0, *scan_key_pr, &results);
  EXPECT_EQ(results.size(), 1);
  EXPECT_EQ(tuple_slot, results[0]);
  results.clear();

  txn_manager_.Commit(txn0, transaction::TransactionUtil::EmptyCallback, nullptr);

  auto *txn2 = txn_manager_.BeginTransaction();

  // txn 2 scans index for 15721 and gets no visible result
  *reinterpret_cast<int32_t *>(scan_key_pr->AccessForceNotNull(0)) = 15721;
  default_index_->ScanKey(*txn2, *scan_key_pr, &results);
  EXPECT_EQ(results.size(), 0);
  results.clear();

  txn_manager_.Commit(txn2, transaction::TransactionUtil::EmptyCallback, nullptr);
}

//    Txn #0 | Txn #1 | Txn #2 |
//    --------------------------
//    BEGIN  |        |        |
//    W(X)   |        |        |
//    R(X)   |        |        |
//           | BEGIN  |        |
//           | R(X)   |        |
//    ABORT  |        |        |
//           | R(X)   |        |
//           | COMMIT |        |
//           |        | BEGIN  |
//           |        | R(X)   |
//           |        | COMMIT |
//
// Txn #0 should only read Txn #0's version of X
// Txn #1 should only read the previous version of X because Txn #0's is uncommitted
// Txn #2 should only read the previous version of X because Txn #0 aborted
//
// This test confirms that we are not susceptible to the DIRTY READS and UNREPEATABLE READS anomalies
// NOLINTNEXTLINE
TEST_F(BwTreeIndexTests, AbortDelete1) {
  auto *insert_txn = txn_manager_.BeginTransaction();

  // insert_txn inserts into table
  auto *insert_redo =
      insert_txn->StageWrite(CatalogTestUtil::test_db_oid, CatalogTestUtil::test_table_oid, tuple_initializer_);
  auto *insert_tuple = insert_redo->Delta();
  *reinterpret_cast<int32_t *>(insert_tuple->AccessForceNotNull(0)) = 15721;
  const auto tuple_slot = sql_table_->Insert(insert_txn, insert_redo);

  // insert_txn inserts into index
  auto *insert_key = default_index_->GetProjectedRowInitializer().InitializeRow(key_buffer_1_);
  *reinterpret_cast<int32_t *>(insert_key->AccessForceNotNull(0)) = 15721;
  EXPECT_TRUE(default_index_->Insert(insert_txn, *insert_key, tuple_slot));

  txn_manager_.Commit(insert_txn, transaction::TransactionUtil::EmptyCallback, nullptr);

  std::vector<storage::TupleSlot> results;

  auto *const scan_key_pr = default_index_->GetProjectedRowInitializer().InitializeRow(key_buffer_1_);

  auto *txn0 = txn_manager_.BeginTransaction();

  // txn 0 scans index for 15721 and gets a visible, correct result
  *reinterpret_cast<int32_t *>(scan_key_pr->AccessForceNotNull(0)) = 15721;
  default_index_->ScanKey(*txn0, *scan_key_pr, &results);
  EXPECT_EQ(results.size(), 1);
  EXPECT_EQ(tuple_slot, results[0]);
  results.clear();

  // txn 0 deletes in the table and index
  txn0->StageDelete(CatalogTestUtil::test_db_oid, CatalogTestUtil::test_table_oid, results[0]);
  EXPECT_TRUE(sql_table_->Delete(txn0, results[0]));
  default_index_->Delete(txn0, *insert_key, results[0]);

  // txn 0 scans index for 15721 and gets no visible result
  *reinterpret_cast<int32_t *>(scan_key_pr->AccessForceNotNull(0)) = 15721;
  default_index_->ScanKey(*txn0, *scan_key_pr, &results);
  EXPECT_EQ(results.size(), 0);
  results.clear();

  auto *txn1 = txn_manager_.BeginTransaction();

  // txn 1 scans index for 15721 and gets a visible, correct result
  *reinterpret_cast<int32_t *>(scan_key_pr->AccessForceNotNull(0)) = 15721;
  default_index_->ScanKey(*txn1, *scan_key_pr, &results);
  EXPECT_EQ(results.size(), 1);
  EXPECT_EQ(tuple_slot, results[0]);
  results.clear();

  txn_manager_.Abort(txn0);

  // txn 1 scans index for 15721 and gets a visible, correct result
  *reinterpret_cast<int32_t *>(scan_key_pr->AccessForceNotNull(0)) = 15721;
  default_index_->ScanKey(*txn1, *scan_key_pr, &results);
  EXPECT_EQ(results.size(), 1);
  EXPECT_EQ(tuple_slot, results[0]);
  results.clear();

  txn_manager_.Commit(txn1, transaction::TransactionUtil::EmptyCallback, nullptr);

  auto *txn2 = txn_manager_.BeginTransaction();

  // txn 2 scans index for 15721 and gets a visible, correct result
  *reinterpret_cast<int32_t *>(scan_key_pr->AccessForceNotNull(0)) = 15721;
  default_index_->ScanKey(*txn2, *scan_key_pr, &results);
  EXPECT_EQ(results.size(), 1);
  EXPECT_EQ(tuple_slot, results[0]);
  results.clear();

  txn_manager_.Commit(txn2, transaction::TransactionUtil::EmptyCallback, nullptr);
}

//    Txn #0 | Txn #1 | Txn #2 |
//    --------------------------
//    BEGIN  |        |        |
//           | BEGIN  |        |
//           | W(X)   |        |
//    R(X)   |        |        |
//           | R(X)   |        |
//           | ABORT  |        |
//    R(X)   |        |        |
//    COMMIT |        |        |
//           |        | BEGIN  |
//           |        | R(X)   |
//           |        | COMMIT |
//
// Txn #0 should only read the previous version of X because Txn #1's is uncommitted
// Txn #1 should only read Txn #1's version of X
// Txn #2 should only read the previous version of X because Txn #1 aborted
//
// This test confirms that we are not susceptible to the DIRTY READS and UNREPEATABLE READS anomalies
// NOLINTNEXTLINE
TEST_F(BwTreeIndexTests, AbortDelete2) {
  auto *insert_txn = txn_manager_.BeginTransaction();

  // insert_txn inserts into table
  auto *insert_redo =
      insert_txn->StageWrite(CatalogTestUtil::test_db_oid, CatalogTestUtil::test_table_oid, tuple_initializer_);
  auto *insert_tuple = insert_redo->Delta();
  *reinterpret_cast<int32_t *>(insert_tuple->AccessForceNotNull(0)) = 15721;
  const auto tuple_slot = sql_table_->Insert(insert_txn, insert_redo);

  // insert_txn inserts into index
  auto *insert_key = default_index_->GetProjectedRowInitializer().InitializeRow(key_buffer_1_);
  *reinterpret_cast<int32_t *>(insert_key->AccessForceNotNull(0)) = 15721;
  EXPECT_TRUE(default_index_->Insert(insert_txn, *insert_key, tuple_slot));

  txn_manager_.Commit(insert_txn, transaction::TransactionUtil::EmptyCallback, nullptr);

  std::vector<storage::TupleSlot> results;

  auto *const scan_key_pr = default_index_->GetProjectedRowInitializer().InitializeRow(key_buffer_1_);

  auto *txn0 = txn_manager_.BeginTransaction();
  auto *txn1 = txn_manager_.BeginTransaction();

  // txn 1 scans index for 15721 and gets a visible, correct result
  *reinterpret_cast<int32_t *>(scan_key_pr->AccessForceNotNull(0)) = 15721;
  default_index_->ScanKey(*txn1, *scan_key_pr, &results);
  EXPECT_EQ(results.size(), 1);
  EXPECT_EQ(tuple_slot, results[0]);

  // txn 1 deletes in the table and index
  txn1->StageDelete(CatalogTestUtil::test_db_oid, CatalogTestUtil::test_table_oid, results[0]);
  EXPECT_TRUE(sql_table_->Delete(txn1, results[0]));
  default_index_->Delete(txn1, *insert_key, results[0]);

  results.clear();

  // txn 0 scans index for 15721 and gets a visible, correct result
  *reinterpret_cast<int32_t *>(scan_key_pr->AccessForceNotNull(0)) = 15721;
  default_index_->ScanKey(*txn0, *scan_key_pr, &results);
  EXPECT_EQ(results.size(), 1);
  EXPECT_EQ(tuple_slot, results[0]);
  results.clear();

  // txn 1 scans index for 15721 and gets no visible result
  *reinterpret_cast<int32_t *>(scan_key_pr->AccessForceNotNull(0)) = 15721;
  default_index_->ScanKey(*txn1, *scan_key_pr, &results);
  EXPECT_EQ(results.size(), 0);
  results.clear();

  txn_manager_.Abort(txn1);

  // txn 0 scans index for 15721 and gets a visible, correct result
  *reinterpret_cast<int32_t *>(scan_key_pr->AccessForceNotNull(0)) = 15721;
  default_index_->ScanKey(*txn0, *scan_key_pr, &results);
  EXPECT_EQ(results.size(), 1);
  EXPECT_EQ(tuple_slot, results[0]);
  results.clear();

  txn_manager_.Commit(txn0, transaction::TransactionUtil::EmptyCallback, nullptr);

  auto *txn2 = txn_manager_.BeginTransaction();

  // txn 2 scans index for 15721 and gets a visible, correct result
  *reinterpret_cast<int32_t *>(scan_key_pr->AccessForceNotNull(0)) = 15721;
  default_index_->ScanKey(*txn2, *scan_key_pr, &results);
  EXPECT_EQ(results.size(), 1);
  EXPECT_EQ(tuple_slot, results[0]);
  results.clear();

  txn_manager_.Commit(txn2, transaction::TransactionUtil::EmptyCallback, nullptr);
}

}  // namespace terrier::storage::index<|MERGE_RESOLUTION|>--- conflicted
+++ resolved
@@ -17,10 +17,10 @@
 #include "transaction/transaction_manager.h"
 #include "type/type_id.h"
 #include "type/type_util.h"
-#include "util/data_table_test_util.h"
 #include "util/random_test_util.h"
 #include "util/storage_test_util.h"
 #include "util/test_harness.h"
+#include "util/transaction_test_util.h"
 
 namespace terrier::storage::index {
 
@@ -32,20 +32,6 @@
   storage::BlockStore block_store_{1000, 1000};
   storage::RecordBufferSegmentPool buffer_pool_{1000000, 1000000};
   catalog::Schema table_schema_;
-<<<<<<< HEAD
-  catalog::IndexSchema key_schema_;
-
- public:
-  BwTreeIndexTests() {
-    auto col = catalog::Schema::Column("attribute", type::TypeId::INTEGER, false, parser::ConstantValueExpression(type::TransientValueFactory::GetNull(type::TypeId::INTEGER)));
-    StorageTestUtil::ForceOid(col, catalog::col_oid_t(1));
-    table_schema_ = catalog::Schema({col});
-
-    std::vector<catalog::IndexSchema::Column> keycols;
-    keycols.emplace_back(type::TypeId::INTEGER, false, parser::ColumnValueExpression(catalog::table_oid_t(0), catalog::col_oid_t(1)));
-    StorageTestUtil::ForceOid(keycols[0], catalog::indexkeycol_oid_t(1));
-    key_schema_ = catalog::IndexSchema(keycols, true, true, false, true);
-=======
   catalog::IndexSchema unique_schema_;
   catalog::IndexSchema default_schema_;
 
@@ -66,22 +52,15 @@
     StorageTestUtil::ForceOid(&(keycols[0]), catalog::indexkeycol_oid_t(1));
     unique_schema_ = catalog::IndexSchema(keycols, true, true, false, true);
     default_schema_ = catalog::IndexSchema(keycols, false, false, false, true);
->>>>>>> 271580a5
   }
 
   std::default_random_engine generator_;
   const uint32_t num_threads_ = 4;
 
   // SqlTable
-<<<<<<< HEAD
-  storage::SqlTable *const sql_table_{new storage::SqlTable(&block_store_, table_schema_)};
-  const storage::ProjectedRowInitializer tuple_initializer_{
-      sql_table_->InitializerForProjectedRow({catalog::col_oid_t(0)}).first};
-=======
   storage::SqlTable *sql_table_;
   storage::ProjectedRowInitializer tuple_initializer_ =
       storage::ProjectedRowInitializer::Create(std::vector<uint8_t>{1}, {1});
->>>>>>> 271580a5
 
   // BwTreeIndex
   Index *default_index_, *unique_index_;
