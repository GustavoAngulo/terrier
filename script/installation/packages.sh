#!/bin/bash

## =================================================================
## TERRIER PACKAGE INSTALLATION
##
## This script will install all the packages that are needed to
## build and run the DBMS.
##
## Note: On newer versions of Ubuntu (17.04), this script
## will not install the correct version of g++. You will have
## to use 'update-alternatives' to configure the default of
## g++ manually.
##
## Supported environments:
##  * Ubuntu 18.04
##  * MacOS
## =================================================================

main() {
  set -o errexit

    echo "PACKAGES WILL BE INSTALLED. THIS MAY BREAK YOUR EXISTING TOOLCHAIN."
    echo "YOU ACCEPT ALL RESPONSIBILITY BY PROCEEDING."
    read -p "Proceed? [Y/n] : " yn
    case $yn in
        Y|y) install;;
        *) ;;
    esac

    echo "Script complete."
}

install() {
  set -x
  UNAME=$(uname | tr "[:lower:]" "[:upper:]" )

  case $UNAME in
    DARWIN) install_mac ;;

    LINUX)
      version=$(cat /etc/os-release | grep VERSION_ID | cut -d '"' -f 2)
      case $version in
        18.04) install_linux ;;
        *) give_up ;;
      esac
      ;;

    *) give_up ;;
  esac
}

give_up() {
  set +x
  echo "Unsupported distribution '$UNAME'"
  echo "Please contact our support team for additional help."
  echo "Be sure to include the contents of this message."
  echo "Platform: $(uname -a)"
  echo
  echo "https://github.com/cmu-db/terrier/issues"
  echo
  exit 1
}

install_mac() {
  # Install Homebrew.
  if test ! $(which brew); then
    echo "Installing Homebrew (https://brew.sh/)"
    ruby -e "$(curl -fsSL https://raw.githubusercontent.com/Homebrew/install/master/install)"
  fi
  # Update Homebrew.
  brew update
  # Install packages.
  brew ls --versions boost || brew install boost
  brew ls --versions cmake || brew install cmake
  brew ls --versions doxygen || brew install doxygen
  brew ls --versions git || brew install git
  brew ls --versions jemalloc || brew install jemalloc
  brew ls --versions libevent || brew install libevent
  brew ls --versions libpqxx || brew install libpqxx
  (brew ls --versions llvm | grep 6) || brew install llvm@6
  brew ls --versions openssl || brew install openssl
  brew ls --versions postgresql || brew install postgresql
  brew ls --versions tbb || brew install tbb
}

install_linux() {
  # Update apt-get.
  apt-get -y update
  # Install packages.
  apt-get -y install \
      build-essential \
      clang-6.0 \
      clang-format-6.0 \
      clang-tidy-6.0 \
      cmake \
      doxygen \
      git \
      g++-7 \
      libboost-filesystem-dev \
      libevent-dev \
      libjemalloc-dev \
      libpq-dev \
      libssl-dev \
      libtbb-dev \
<<<<<<< HEAD
      libz-dev \
      llvm-6.0 \
      pkg-config \
      postgresql-client

   #install libpqxx-6.2 manually
   apt-get -y install wget
   wget http://mirrors.kernel.org/ubuntu/pool/universe/libp/libpqxx/libpqxx-dev_6.2.4-4_amd64.deb
   wget http://mirrors.kernel.org/ubuntu/pool/universe/libp/libpqxx/libpqxx-6.2_6.2.4-4_amd64.deb
   dpkg -i libpqxx-6.2_6.2.4-4_amd64.deb
   dpkg -i libpqxx-dev_6.2.4-4_amd64.deb
=======
      zlib1g-dev \
      llvm-6.0
>>>>>>> 86a4d039
}

main "$@"<|MERGE_RESOLUTION|>--- conflicted
+++ resolved
@@ -102,22 +102,16 @@
       libpq-dev \
       libssl-dev \
       libtbb-dev \
-<<<<<<< HEAD
-      libz-dev \
+      zlib1g-dev \
       llvm-6.0 \
       pkg-config \
       postgresql-client
-
    #install libpqxx-6.2 manually
    apt-get -y install wget
    wget http://mirrors.kernel.org/ubuntu/pool/universe/libp/libpqxx/libpqxx-dev_6.2.4-4_amd64.deb
    wget http://mirrors.kernel.org/ubuntu/pool/universe/libp/libpqxx/libpqxx-6.2_6.2.4-4_amd64.deb
    dpkg -i libpqxx-6.2_6.2.4-4_amd64.deb
    dpkg -i libpqxx-dev_6.2.4-4_amd64.deb
-=======
-      zlib1g-dev \
-      llvm-6.0
->>>>>>> 86a4d039
 }
 
 main "$@"