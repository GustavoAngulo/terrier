#pragma once
#include <vector>
#include "common/container/bitmap.h"
#include "common/macros.h"
#include "common/strong_typedef.h"
#include "storage/storage_util.h"

namespace terrier::catalog {
class Catalog;
class DatabaseCatalog;
}  // namespace terrier::catalog

namespace terrier::storage {
// TODO(Tianyu): To be consistent with other places, maybe move val_offset fields in front of col_ids
/**
 * A projected row is a partial row image of a tuple. It also encodes
 * a projection list that allows for reordering of the columns. Its in-memory
 * layout:
 * -------------------------------------------------------------------------------
 * | size | num_cols | col_id1 | col_id2 | ... | val1_offset | val2_offset | ... |
 * -------------------------------------------------------------------------------
 * | null-bitmap (pad up to byte) | val1 | val2 | ...                            |
 * -------------------------------------------------------------------------------
 * Warning, 0 means null in the null-bitmap
 *
 * The projection list is encoded as position of col_id -> col_id. For example:
 *
 * --------------------------------------------------------
 * | 36 | 3 | 1 | 0 | 2 | 0 | 4 | 8 | 0xC0 | 721 | 15 | x |
 * --------------------------------------------------------
 * Would be the row: { 0 -> 15, 1 -> 721, 2 -> nul}
 */
// The PACKED directive here is not necessary, but C++ does some weird thing where it will pad sizeof(ProjectedRow)
// to 8 but the varlen content still points at 6. This should not break any code, but the padding now will be
// immediately before the values instead of after num_cols, which is weird.
//
// This should not have any impact because we disallow direct construction of a ProjectedRow and
// we will have control over the exact padding and layout by allocating byte arrays on the heap
// and then initializing using the static factory provided.
class PACKED ProjectedRow {
 public:
  MEM_REINTERPRETATION_ONLY(ProjectedRow)

  /**
   * Populates the ProjectedRow's members based on an existing ProjectedRow. The new ProjectedRow has the
   * same layout as the given one.
   *
   * @param head pointer to the byte buffer to initialize as a ProjectedRow
   * @param other ProjectedRow to use as template for setup
   * @return pointer to the initialized ProjectedRow
   */
  static ProjectedRow *CopyProjectedRowLayout(void *head, const ProjectedRow &other);

  /**
   * @return the size of this ProjectedRow in memory, in bytes
   */
  uint32_t Size() const { return size_; }

  /**
   * @return number of columns stored in the ProjectedRow
   */
  uint16_t NumColumns() const { return num_cols_; }

  /**
   * @warning don't use these above the storage layer, they have no meaning
   * @return pointer to the start of the array of column ids
   */
  col_id_t *ColumnIds() { return reinterpret_cast<col_id_t *>(varlen_contents_); }

  /**
   * @warning don't use these above the storage layer, they have no meaning
   * @return pointer to the start of the array of column ids
   */
  const col_id_t *ColumnIds() const { return reinterpret_cast<const col_id_t *>(varlen_contents_); }

  /**
   * Access a single attribute within the ProjectedRow with a check of the null bitmap first for nullable types
   * @param offset The 0-indexed element to access in this ProjectedRow
   * @return byte pointer to the attribute. reinterpret_cast and dereference to access the value. if attribute is
   * nullable and set to null, then return value is nullptr
   */
  byte *AccessWithNullCheck(const uint16_t offset) {
    TERRIER_ASSERT(offset < num_cols_, "Column offset out of bounds.");
    if (!Bitmap().Test(offset)) return nullptr;
    return reinterpret_cast<byte *>(this) + AttrValueOffsets()[offset];
  }

  /**
   * Access a single attribute within the ProjectedRow with a check of the null bitmap first for nullable types
   * @param offset The 0-indexed element to access in this ProjectedRow
   * @return byte pointer to the attribute. reinterpret_cast and dereference to access the value. if attribute is
   * nullable and set to null, then return value is nullptr
   */
  const byte *AccessWithNullCheck(const uint16_t offset) const {
    TERRIER_ASSERT(offset < num_cols_, "Column offset out of bounds.");
    if (!Bitmap().Test(offset)) return nullptr;
    return reinterpret_cast<const byte *>(this) + AttrValueOffsets()[offset];
  }

  /**
   * Access a single attribute within the ProjectedRow without a check of the null bitmap first
   * @param offset The 0-indexed element to access in this ProjectedRow
   * @return byte pointer to the attribute. reinterpret_cast and dereference to access the value
   */
  byte *AccessForceNotNull(const uint16_t offset) {
    TERRIER_ASSERT(offset < num_cols_, "Column offset out of bounds.");
    if (!Bitmap().Test(offset)) Bitmap().Flip(offset);
    return reinterpret_cast<byte *>(this) + AttrValueOffsets()[offset];
  }

  /**
   * Set the attribute in the ProjectedRow to be null using the internal bitmap
   * @param offset The 0-indexed element to access in this ProjectedRow
   */
  void SetNull(const uint16_t offset) {
    TERRIER_ASSERT(offset < num_cols_, "Column offset out of bounds.");
    Bitmap().Set(offset, false);
  }

  /**
   * Set the attribute in the ProjectedRow to be not null using the internal bitmap
   * @param offset The 0-indexed element to access in this ProjectedRow
   */
  void SetNotNull(const uint16_t offset) {
    TERRIER_ASSERT(offset < num_cols_, "Column offset out of bounds.");
    Bitmap().Set(offset, true);
  }

  /**
   * Check if the attribute in the ProjectedRow is null
   * @param offset The 0-indexed element to access in this ProjectedRow
   * @return true if null, false otherwise
   */
  bool IsNull(const uint16_t offset) const {
    TERRIER_ASSERT(offset < num_cols_, "Column offset out of bounds.");
    return !Bitmap().Test(offset);
  }

 private:
  friend class ProjectedRowInitializer;
  friend class LogSerializerTask;
  uint32_t size_;
  uint16_t num_cols_;
  byte varlen_contents_[0];

  uint32_t *AttrValueOffsets() { return StorageUtil::AlignedPtr<uint32_t>(ColumnIds() + num_cols_); }

  const uint32_t *AttrValueOffsets() const { return StorageUtil::AlignedPtr<const uint32_t>(ColumnIds() + num_cols_); }

  common::RawBitmap &Bitmap() { return *reinterpret_cast<common::RawBitmap *>(AttrValueOffsets() + num_cols_); }

  const common::RawBitmap &Bitmap() const {
    return *reinterpret_cast<const common::RawBitmap *>(AttrValueOffsets() + num_cols_);
  }
};

/**
 * A ProjectedRowInitializer calculates and stores information on how to initialize ProjectedRows
 * for a specific layout.
 *
 * More specifically, ProjectedRowInitializer will calculate an optimal layout for the given col_ids and layout,
 * treating the vector as an unordered set of ids to include, and stores the information locally so it can be copied
 * into new ProjectedRows. It works almost like compilation, in that the initialization process is slightly more
 * expensive on the first invocation but cheaper on sequential ones. The correct way to use this is to get an
 * initializer and use it multiple times. Avoid throwing these away every time you are done.
 */
class ProjectedRowInitializer {
 public:
  /**
   * Populates the ProjectedRow's members based on projection list and BlockLayout used to construct this initializer
   * @param head pointer to the byte buffer to initialize as a ProjectedRow
   * @return pointer to the initialized ProjectedRow
   */
  ProjectedRow *InitializeRow(void *head) const;

  /**
   * @return size of the ProjectedRow in memory, in bytes, that this initializer constructs.
   */
  uint32_t ProjectedRowSize() const { return size_; }

  /**
   * @return number of columns in the projection list
   */
  uint16_t NumColumns() const { return static_cast<uint16_t>(col_ids_.size()); }

  /**
   * @return column ids at the given offset in the projection list
   */
  col_id_t ColId(uint16_t i) const { return col_ids_.at(i); }

  /**
   * Constructs a ProjectedRowInitializer. Calculates the size of this ProjectedRow, including all members, values,
   * bitmap, and potential padding, and the offsets to jump to for each value. This information is cached for repeated
   * initialization.
   *
   * @warning The ProjectedRowInitializer WILL reorder the given col_ids in its representation for better memory
   * utilization and performance. Make no assumption about the ordering of these elements and always consult either
   * the initializer or the populated ProjectedRow for the true ordering
   * @warning col_ids must be a set (no repeats)
   *
   * @param layout BlockLayout of the RawBlock to be accessed
   * @param col_ids projection list of column ids to map, should have all unique values (no repeats)
   */
  static ProjectedRowInitializer Create(const BlockLayout &layout, std::vector<col_id_t> col_ids);

  /**
   * Constructs a ProjectedRowInitializer. Calculates the size of this ProjectedRow, including all members, values,
   * bitmap, and potential padding, and the offsets to jump to for each value. This information is cached for repeated
   * initialization.
   *
   * @tparam AttrType datatype of attribute sizes
   * @param real_attr_sizes unsorted REAL attribute sizes, e.g. they shouldn't use MSB to indicate varlen.
   * @param pr_offsets pr_offsets[i] = projection list offset of attr_sizes[i] after it gets sorted
   */
  template <typename AttrType>
  static ProjectedRowInitializer Create(std::vector<AttrType> real_attr_sizes, const std::vector<uint16_t> &pr_offsets);

 private:
<<<<<<< HEAD
  friend class WriteAheadLoggingTests;
  friend class AbstractLogProvider;

  /**
   * Constructs a ProjectedRowInitializer. Calculates the size of this ProjectedRow, including all members, values,
   * bitmap, and potential padding, and the offsets to jump to for each value. This information is cached for repeated
   * initialization.
   *
   * @tparam AttrType datatype of attribute sizes
   * @param real_attr_sizes unsorted REAL attribute sizes, e.g. they shouldn't use MSB to indicate varlen.
   * @param col_ids column ids
   */
  template <typename AttrType>
  static ProjectedRowInitializer Create(std::vector<AttrType> real_attr_sizes, const std::vector<col_id_t> &col_ids);

=======
  friend class catalog::Catalog;          // access to the PRI default constructor
  friend class catalog::DatabaseCatalog;  // access to the PRI default constructor
>>>>>>> 561244e5
  /**
   * Constructs a ProjectedRowInitializer. Calculates the size of this ProjectedRow, including all members, values,
   * bitmap, and potential padding, and the offsets to jump to for each value. This information is cached for repeated
   * initialization.
   *
   * @tparam AttrType datatype of attribute sizes
   * @param attr_sizes sorted attribute sizes
   * @param col_ids column ids
   */
  template <typename AttrType>
  ProjectedRowInitializer(const std::vector<AttrType> &attr_sizes, std::vector<col_id_t> col_ids);

  /**
   * This exists for classes that need a PRI as a member, but their arguments aren't known at construction. This allows
   * a default PRI to be constructed and then replaced later without relying on a pointer and heap allocation.
   */
  ProjectedRowInitializer() = default;

  uint32_t size_ = 0;
  std::vector<col_id_t> col_ids_;
  std::vector<uint32_t> offsets_;
};
}  // namespace terrier::storage<|MERGE_RESOLUTION|>--- conflicted
+++ resolved
@@ -216,7 +216,8 @@
   static ProjectedRowInitializer Create(std::vector<AttrType> real_attr_sizes, const std::vector<uint16_t> &pr_offsets);
 
  private:
-<<<<<<< HEAD
+  friend class catalog::Catalog;          // access to the PRI default constructor
+  friend class catalog::DatabaseCatalog;  // access to the PRI default constructor
   friend class WriteAheadLoggingTests;
   friend class AbstractLogProvider;
 
@@ -232,10 +233,6 @@
   template <typename AttrType>
   static ProjectedRowInitializer Create(std::vector<AttrType> real_attr_sizes, const std::vector<col_id_t> &col_ids);
 
-=======
-  friend class catalog::Catalog;          // access to the PRI default constructor
-  friend class catalog::DatabaseCatalog;  // access to the PRI default constructor
->>>>>>> 561244e5
   /**
    * Constructs a ProjectedRowInitializer. Calculates the size of this ProjectedRow, including all members, values,
    * bitmap, and potential padding, and the offsets to jump to for each value. This information is cached for repeated
