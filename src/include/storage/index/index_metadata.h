--- conflicted
+++ resolved
@@ -116,11 +116,7 @@
     auto key_cols = key_schema.GetColumns();
     attr_sizes.reserve(key_cols.size());
     for (const auto &key : key_cols) {
-<<<<<<< HEAD
-      attr_sizes.emplace_back(type::TypeUtil::GetTypeSize(key.GetType()));
-=======
       attr_sizes.emplace_back(type::TypeUtil::GetTypeSize(key.Type()));
->>>>>>> 271580a5
     }
     return attr_sizes;
   }
@@ -136,11 +132,7 @@
     auto key_cols = key_schema.GetColumns();
     inlined_attr_sizes.reserve(key_cols.size());
     for (const auto &key : key_cols) {
-<<<<<<< HEAD
-      auto key_type = key.GetType();
-=======
       auto key_type = key.Type();
->>>>>>> 271580a5
       switch (key_type) {
         case type::TypeId::VARBINARY:
         case type::TypeId::VARCHAR: {
@@ -164,11 +156,7 @@
   static bool ComputeMustInlineVarlen(const catalog::IndexSchema &key_schema) {
     auto key_cols = key_schema.GetColumns();
     return std::any_of(key_cols.begin(), key_cols.end(), [](const auto &key) -> bool {
-<<<<<<< HEAD
-      switch (key.GetType()) {
-=======
       switch (key.Type()) {
->>>>>>> 271580a5
         case type::TypeId::VARBINARY:
         case type::TypeId::VARCHAR:
           return key.MaxVarlenSize() > VarlenEntry::InlineThreshold();
@@ -230,11 +218,7 @@
     auto key_cols = key_schema.GetColumns();
     key_oid_to_offset.reserve(key_cols.size());
     for (uint16_t i = 0; i < key_cols.size(); i++) {
-<<<<<<< HEAD
-      key_oid_to_offset[key_cols[i].GetOid()] = pr_offsets[i];
-=======
       key_oid_to_offset[key_cols[i].Oid()] = pr_offsets[i];
->>>>>>> 271580a5
     }
     return key_oid_to_offset;
   }
