--- conflicted
+++ resolved
@@ -26,14 +26,9 @@
     gc_thread_.join();
     // Make sure all garbage is collected. This takes 3 runs for unlink and deallocate, as well as catalog deallocations
     // TODO(Matt): these semantics may change as the GC becomes a more general deferred event framework
-<<<<<<< HEAD
-    gc_.PerformGarbageCollection();
-    gc_.PerformGarbageCollection();
-    gc_.PerformGarbageCollection();
-=======
     gc_->PerformGarbageCollection();
     gc_->PerformGarbageCollection();
->>>>>>> 2159c73d
+    gc_->PerformGarbageCollection();
   }
 
   /**
