--- conflicted
+++ resolved
@@ -8,12 +8,8 @@
 namespace terrier::catalog {
 
 namespace postgres {
-<<<<<<< HEAD
   class Builder;
   class DatabaseCatalog;
-=======
-class Builder;
->>>>>>> eb33e121
 }
 
 /**
