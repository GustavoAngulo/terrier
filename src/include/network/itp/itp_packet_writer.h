--- conflicted
+++ resolved
@@ -40,11 +40,7 @@
   /**
    * Writes a Stop Replication packet
    */
-<<<<<<< HEAD
   void WriteStopReplicationCommand() { BeginPacket(NetworkMessageType::ITP_STOP_REPLICATION_COMMAND).EndPacket(); }
-=======
-  void StopReplicationCommand() { BeginPacket(NetworkMessageType::ITP_STOP_REPLICATION_COMMAND); }
->>>>>>> d6708229
 
   /**
    * Tells the client that the command is complete.
