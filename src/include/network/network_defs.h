--- conflicted
+++ resolved
@@ -112,10 +112,6 @@
   ITP_REPLICATION_COMMAND = 'r',
   ITP_STOP_REPLICATION_COMMAND = 'e',
   ITP_COMMAND_COMPLETE = 'c',
-<<<<<<< HEAD
-
-=======
->>>>>>> 5e4c4f57
 };
 
 //===--------------------------------------------------------------------===//
