--- conflicted
+++ resolved
@@ -43,12 +43,8 @@
   while (table_iter != databases_->end()) {
     databases_->Scan(txn, &table_iter, pc);
 
-<<<<<<< HEAD
     for (uint i = 0; i < pc->NumTuples(); i++)
       db_cats.emplace_back(db_ptrs[i]);
-=======
-    for (int i = 0; i < pc->NumTuples()) db_cats.emplace_back(db_ptrs[i]);
->>>>>>> 965e247e
   }
 
   // Pass vars by value except for db_cats which we move
@@ -337,13 +333,8 @@
   // It is safe to use AccessForceNotNull here because we have checked the
   // tuple's visibility and because the pointer cannot be null in a running
   // database
-<<<<<<< HEAD
   auto *dbc = *reinterpret_cast<DatabaseCatalog **>(pr->AccessForceNotNull(table_pri_map[DAT_CATALOG_COL_OID]));
   auto name = *reinterpret_cast<storage::VarlenEntry *>(pr->AccessForceNotNull(table_pri_map[DATNAME_COL_OID]));
-=======
-  auto *dbc = *reinterpret_cast<DatabaseCatalog **> pr->AccessForceNotNull(table_pri_map[DAT_CATALOG_COL_OID]);
-  auto name = *reinterpret_cast<storage::VarlenEntry *> pr->AccessForceNotNull(table_pri_map[DATNAME_COL_OID]);
->>>>>>> 965e247e
 
   pr = oid_pri.InitializeRow(buffer);
   auto *oid_v = reinterpret_cast<db_oid_t *>(pr->AccessForceNotNull(0));
