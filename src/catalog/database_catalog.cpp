--- conflicted
+++ resolved
@@ -705,15 +705,10 @@
                                       const storage::SqlTable *const table_ptr) {
   // We need to defer the deletion because their may be subsequent undo records into this table that need to be GCed
   // before we can safely delete this.
-<<<<<<< HEAD
-  txn->RegisterAbortAction([=]() { txn_manager->DeferAction([=]() { delete table_ptr; }); });
-  return SetClassPointer(txn, table, table_ptr, REL_PTR_COL_OID);
-=======
   txn->RegisterAbortAction([=](transaction::DeferredActionManager *deferred_action_manager) {
     deferred_action_manager->RegisterDeferredAction([=]() { delete table_ptr; });
   });
-  return SetClassPointer(txn, table, table_ptr);
->>>>>>> 2159c73d
+  return SetClassPointer(txn, table, table_ptr, REL_PTR_COL_OID);
 }
 
 /**
@@ -1003,15 +998,10 @@
                                       const storage::index::Index *const index_ptr) {
   // This needs to be deferred because if any items were subsequently inserted into this index, they will have deferred
   // abort actions that will be above this action on the abort stack.  The defer ensures we execute after them.
-<<<<<<< HEAD
-  txn->RegisterAbortAction([=]() { txn_manager->DeferAction([=]() { delete index_ptr; }); });
-  return SetClassPointer(txn, index, index_ptr, REL_PTR_COL_OID);
-=======
   txn->RegisterAbortAction([=](transaction::DeferredActionManager *deferred_action_manager) {
     deferred_action_manager->RegisterDeferredAction([=]() { delete index_ptr; });
   });
-  return SetClassPointer(txn, index, index_ptr);
->>>>>>> 2159c73d
+  return SetClassPointer(txn, index, index_ptr, REL_PTR_COL_OID);
 }
 
 common::ManagedPointer<storage::index::Index> DatabaseCatalog::GetIndex(transaction::TransactionContext *txn,
