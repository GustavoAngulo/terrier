#include <memory>
#include <string>
#include <utility>
#include <vector>

#include "catalog/catalog_defs.h"
#include "catalog/database_catalog.h"
#include "catalog/index_schema.h"
#include "catalog/postgres/builder.h"
#include "catalog/postgres/pg_attribute.h"
#include "catalog/postgres/pg_class.h"
#include "catalog/postgres/pg_constraint.h"
#include "catalog/postgres/pg_index.h"
#include "catalog/postgres/pg_namespace.h"
#include "catalog/postgres/pg_type.h"
#include "catalog/schema.h"
#include "storage/index/index.h"
#include "storage/sql_table.h"
#include "transaction/transaction_context.h"
#include "transaction/transaction_defs.h"
#include "transaction/transaction_manager.h"
#include "type/type_id.h"

namespace terrier::catalog {

void DatabaseCatalog::Bootstrap(transaction::TransactionContext *const txn) {
  // Declare variable for return values (UNUSED when compiled for release)
  bool UNUSED_ATTRIBUTE retval;

  retval = CreateNamespace(txn, "pg_catalog", NAMESPACE_CATALOG_NAMESPACE_OID);
  TERRIER_ASSERT(retval, "Bootstrap operations should not fail");

  retval = CreateNamespace(txn, "public", NAMESPACE_DEFAULT_NAMESPACE_OID);
  TERRIER_ASSERT(retval, "Bootstrap operations should not fail");

  BootstrapTypes(txn);

  // pg_namespace and associated indexes
  retval = CreateTableEntry(txn, NAMESPACE_TABLE_OID, NAMESPACE_CATALOG_NAMESPACE_OID, "pg_namespace",
                            postgres::Builder::GetNamespaceTableSchema());
  TERRIER_ASSERT(retval, "Bootstrap operations should not fail");
  retval = SetTablePointer(txn, NAMESPACE_TABLE_OID, namespaces_);
  TERRIER_ASSERT(retval, "Bootstrap operations should not fail");

  retval = CreateIndexEntry(txn, NAMESPACE_CATALOG_NAMESPACE_OID, NAMESPACE_TABLE_OID, NAMESPACE_OID_INDEX_OID,
                            "pg_namespace_oid_index", postgres::Builder::GetNamespaceOidIndexSchema(db_oid_));
  TERRIER_ASSERT(retval, "Bootstrap operations should not fail");
  retval = SetIndexPointer(txn, NAMESPACE_OID_INDEX_OID, namespaces_oid_index_);
  TERRIER_ASSERT(retval, "Bootstrap operations should not fail");

  retval = CreateIndexEntry(txn, NAMESPACE_CATALOG_NAMESPACE_OID, NAMESPACE_TABLE_OID, NAMESPACE_NAME_INDEX_OID,
                            "pg_namespace_name_index", postgres::Builder::GetNamespaceNameIndexSchema(db_oid_));
  TERRIER_ASSERT(retval, "Bootstrap operations should not fail");
  retval = SetIndexPointer(txn, NAMESPACE_NAME_INDEX_OID, namespaces_name_index_);
  TERRIER_ASSERT(retval, "Bootstrap operations should not fail");

  // pg_class and associated indexes
  retval = CreateTableEntry(txn, CLASS_TABLE_OID, NAMESPACE_CATALOG_NAMESPACE_OID, "pg_class",
                            postgres::Builder::GetClassTableSchema());
  TERRIER_ASSERT(retval, "Bootstrap operations should not fail");
  retval = SetTablePointer(txn, CLASS_TABLE_OID, classes_);
  TERRIER_ASSERT(retval, "Bootstrap operations should not fail");

  retval = CreateIndexEntry(txn, NAMESPACE_CATALOG_NAMESPACE_OID, CLASS_TABLE_OID, CLASS_OID_INDEX_OID,
                            "pg_class_oid_index", postgres::Builder::GetClassOidIndexSchema(db_oid_));
  TERRIER_ASSERT(retval, "Bootstrap operations should not fail");
  retval = SetIndexPointer(txn, CLASS_OID_INDEX_OID, classes_oid_index_);
  TERRIER_ASSERT(retval, "Bootstrap operations should not fail");

  retval = CreateIndexEntry(txn, NAMESPACE_CATALOG_NAMESPACE_OID, CLASS_TABLE_OID, CLASS_NAME_INDEX_OID,
                            "pg_class_name_index", postgres::Builder::GetClassNameIndexSchema(db_oid_));
  TERRIER_ASSERT(retval, "Bootstrap operations should not fail");
  retval = SetIndexPointer(txn, CLASS_NAME_INDEX_OID, classes_name_index_);
  TERRIER_ASSERT(retval, "Bootstrap operations should not fail");

  retval = CreateIndexEntry(txn, NAMESPACE_CATALOG_NAMESPACE_OID, CLASS_TABLE_OID, CLASS_NAMESPACE_INDEX_OID,
                            "pg_class_namespace_index", postgres::Builder::GetClassNamespaceIndexSchema(db_oid_));
  TERRIER_ASSERT(retval, "Bootstrap operations should not fail");
  retval = SetIndexPointer(txn, CLASS_NAMESPACE_INDEX_OID, classes_namespace_index_);
  TERRIER_ASSERT(retval, "Bootstrap operations should not fail");

  // pg_index and associated indexes
  retval = CreateTableEntry(txn, INDEX_TABLE_OID, NAMESPACE_CATALOG_NAMESPACE_OID, "pg_index",
                            postgres::Builder::GetIndexTableSchema());
  TERRIER_ASSERT(retval, "Bootstrap operations should not fail");
  retval = SetTablePointer(txn, INDEX_TABLE_OID, indexes_);
  TERRIER_ASSERT(retval, "Bootstrap operations should not fail");

  retval = CreateIndexEntry(txn, NAMESPACE_CATALOG_NAMESPACE_OID, INDEX_TABLE_OID, INDEX_OID_INDEX_OID,
                            "pg_index_oid_index", postgres::Builder::GetIndexOidIndexSchema(db_oid_));
  TERRIER_ASSERT(retval, "Bootstrap operations should not fail");
  retval = SetIndexPointer(txn, INDEX_OID_INDEX_OID, indexes_oid_index_);
  TERRIER_ASSERT(retval, "Bootstrap operations should not fail");

  retval = CreateIndexEntry(txn, NAMESPACE_CATALOG_NAMESPACE_OID, INDEX_TABLE_OID, INDEX_TABLE_INDEX_OID,
                            "pg_index_table_index", postgres::Builder::GetIndexTableIndexSchema(db_oid_));
  TERRIER_ASSERT(retval, "Bootstrap operations should not fail");
  retval = SetIndexPointer(txn, INDEX_TABLE_INDEX_OID, indexes_table_index_);
  TERRIER_ASSERT(retval, "Bootstrap operations should not fail");

  // pg_attribute and associated indexes
  retval = CreateTableEntry(txn, COLUMN_TABLE_OID, NAMESPACE_CATALOG_NAMESPACE_OID, "pg_attribute",
                            postgres::Builder::GetColumnTableSchema());
  TERRIER_ASSERT(retval, "Bootstrap operations should not fail");
  retval = SetTablePointer(txn, COLUMN_TABLE_OID, columns_);
  TERRIER_ASSERT(retval, "Bootstrap operations should not fail");

  retval = CreateIndexEntry(txn, NAMESPACE_CATALOG_NAMESPACE_OID, COLUMN_TABLE_OID, COLUMN_OID_INDEX_OID,
                            "pg_attribute_oid_index", postgres::Builder::GetColumnOidIndexSchema(db_oid_));
  TERRIER_ASSERT(retval, "Bootstrap operations should not fail");
  retval = SetIndexPointer(txn, COLUMN_OID_INDEX_OID, columns_oid_index_);
  TERRIER_ASSERT(retval, "Bootstrap operations should not fail");

  retval = CreateIndexEntry(txn, NAMESPACE_CATALOG_NAMESPACE_OID, COLUMN_TABLE_OID, COLUMN_NAME_INDEX_OID,
                            "pg_attribute_name_index", postgres::Builder::GetColumnNameIndexSchema(db_oid_));
  TERRIER_ASSERT(retval, "Bootstrap operations should not fail");
  retval = SetIndexPointer(txn, COLUMN_NAME_INDEX_OID, columns_name_index_);
  TERRIER_ASSERT(retval, "Bootstrap operations should not fail");

  // pg_type and associated indexes
  retval = CreateTableEntry(txn, TYPE_TABLE_OID, NAMESPACE_CATALOG_NAMESPACE_OID, "pg_type",
                            postgres::Builder::GetTypeTableSchema());
  TERRIER_ASSERT(retval, "Bootstrap operations should not fail");
  retval = SetTablePointer(txn, TYPE_TABLE_OID, types_);
  TERRIER_ASSERT(retval, "Bootstrap operations should not fail");

  retval = CreateIndexEntry(txn, NAMESPACE_CATALOG_NAMESPACE_OID, TYPE_TABLE_OID, TYPE_OID_INDEX_OID,
                            "pg_type_oid_index", postgres::Builder::GetTypeOidIndexSchema(db_oid_));
  TERRIER_ASSERT(retval, "Bootstrap operations should not fail");
  retval = SetIndexPointer(txn, TYPE_OID_INDEX_OID, types_oid_index_);
  TERRIER_ASSERT(retval, "Bootstrap operations should not fail");

  retval = CreateIndexEntry(txn, NAMESPACE_CATALOG_NAMESPACE_OID, TYPE_TABLE_OID, TYPE_NAME_INDEX_OID,
                            "pg_type_name_index", postgres::Builder::GetTypeNameIndexSchema(db_oid_));
  TERRIER_ASSERT(retval, "Bootstrap operations should not fail");
  retval = SetIndexPointer(txn, TYPE_NAME_INDEX_OID, types_name_index_);
  TERRIER_ASSERT(retval, "Bootstrap operations should not fail");

  retval = CreateIndexEntry(txn, NAMESPACE_CATALOG_NAMESPACE_OID, TYPE_TABLE_OID, TYPE_NAMESPACE_INDEX_OID,
                            "pg_type_namespace_index", postgres::Builder::GetTypeNamespaceIndexSchema(db_oid_));
  TERRIER_ASSERT(retval, "Bootstrap operations should not fail");
  retval = SetIndexPointer(txn, TYPE_NAMESPACE_INDEX_OID, types_namespace_index_);
  TERRIER_ASSERT(retval, "Bootstrap operations should not fail");

  // pg_constraint and associated indexes
  retval = CreateTableEntry(txn, CONSTRAINT_TABLE_OID, NAMESPACE_CATALOG_NAMESPACE_OID, "pg_constraint",
                            postgres::Builder::GetConstraintTableSchema());
  TERRIER_ASSERT(retval, "Bootstrap operations should not fail");
  retval = SetTablePointer(txn, CONSTRAINT_TABLE_OID, constraints_);
  TERRIER_ASSERT(retval, "Bootstrap operations should not fail");

  retval = CreateIndexEntry(txn, NAMESPACE_CATALOG_NAMESPACE_OID, CONSTRAINT_TABLE_OID, CONSTRAINT_OID_INDEX_OID,
                            "pg_constraint_oid_index", postgres::Builder::GetConstraintOidIndexSchema(db_oid_));
  TERRIER_ASSERT(retval, "Bootstrap operations should not fail");
  retval = SetIndexPointer(txn, CONSTRAINT_OID_INDEX_OID, constraints_oid_index_);
  TERRIER_ASSERT(retval, "Bootstrap operations should not fail");

  retval = CreateIndexEntry(txn, NAMESPACE_CATALOG_NAMESPACE_OID, CONSTRAINT_TABLE_OID, CONSTRAINT_NAME_INDEX_OID,
                            "pg_constraint_name_index", postgres::Builder::GetConstraintNameIndexSchema(db_oid_));
  TERRIER_ASSERT(retval, "Bootstrap operations should not fail");
  retval = SetIndexPointer(txn, CONSTRAINT_NAME_INDEX_OID, constraints_name_index_);
  TERRIER_ASSERT(retval, "Bootstrap operations should not fail");

  retval =
      CreateIndexEntry(txn, NAMESPACE_CATALOG_NAMESPACE_OID, CONSTRAINT_TABLE_OID, CONSTRAINT_NAMESPACE_INDEX_OID,
                       "pg_constraint_namespace_index", postgres::Builder::GetConstraintNamespaceIndexSchema(db_oid_));
  TERRIER_ASSERT(retval, "Bootstrap operations should not fail");
  retval = SetIndexPointer(txn, CONSTRAINT_NAMESPACE_INDEX_OID, constraints_namespace_index_);
  TERRIER_ASSERT(retval, "Bootstrap operations should not fail");

  retval = CreateIndexEntry(txn, NAMESPACE_CATALOG_NAMESPACE_OID, CONSTRAINT_TABLE_OID, CONSTRAINT_TABLE_INDEX_OID,
                            "pg_constraint_table_index", postgres::Builder::GetConstraintTableIndexSchema(db_oid_));
  TERRIER_ASSERT(retval, "Bootstrap operations should not fail");
  retval = SetIndexPointer(txn, CONSTRAINT_TABLE_INDEX_OID, constraints_table_index_);
  TERRIER_ASSERT(retval, "Bootstrap operations should not fail");

  retval = CreateIndexEntry(txn, NAMESPACE_CATALOG_NAMESPACE_OID, CONSTRAINT_TABLE_OID, CONSTRAINT_INDEX_INDEX_OID,
                            "pg_constraint_index_index", postgres::Builder::GetConstraintIndexIndexSchema(db_oid_));
  TERRIER_ASSERT(retval, "Bootstrap operations should not fail");
  retval = SetIndexPointer(txn, CONSTRAINT_INDEX_INDEX_OID, constraints_index_index_);
  TERRIER_ASSERT(retval, "Bootstrap operations should not fail");

  retval = CreateIndexEntry(txn, NAMESPACE_CATALOG_NAMESPACE_OID, CONSTRAINT_TABLE_OID,
                            CONSTRAINT_FOREIGNTABLE_INDEX_OID, "pg_constraint_foreigntable_index",
                            postgres::Builder::GetConstraintForeignTableIndexSchema(db_oid_));
  TERRIER_ASSERT(retval, "Bootstrap operations should not fail");
  retval = SetIndexPointer(txn, CONSTRAINT_FOREIGNTABLE_INDEX_OID, constraints_foreigntable_index_);
  TERRIER_ASSERT(retval, "Bootstrap operations should not fail");
}

namespace_oid_t DatabaseCatalog::CreateNamespace(transaction::TransactionContext *const txn, const std::string &name) {
  const namespace_oid_t ns_oid{next_oid_++};
  if (!CreateNamespace(txn, name, ns_oid)) {
    return INVALID_NAMESPACE_OID;
  }
  return ns_oid;
}

bool DatabaseCatalog::CreateNamespace(transaction::TransactionContext *const txn, const std::string &name,
                                      const namespace_oid_t ns_oid) {
  // Step 1: Insert into table
  const auto name_varlen = storage::StorageUtil::CreateVarlen(name);
  // Get & Fill Redo Record
  const std::vector<col_oid_t> table_oids{NSPNAME_COL_OID, NSPOID_COL_OID};

  auto pri = namespaces_->InitializerForProjectedRow(table_oids);
  auto pm = namespaces_->ProjectionMapForOids(table_oids);
  auto *const redo = txn->StageWrite(db_oid_, NAMESPACE_TABLE_OID, pri);
  // Write the attributes in the Redo Record
  *(reinterpret_cast<namespace_oid_t *>(redo->Delta()->AccessForceNotNull(pm[NSPOID_COL_OID]))) = ns_oid;
  *(reinterpret_cast<storage::VarlenEntry *>(redo->Delta()->AccessForceNotNull(pm[NSPNAME_COL_OID]))) = name_varlen;
  // Finally, insert into the table to get the tuple slot
  const auto tuple_slot = namespaces_->Insert(txn, redo);

  // Step 2: Insert into name index
  auto name_pri = namespaces_name_index_->GetProjectedRowInitializer();
  byte *const buffer = common::AllocationUtil::AllocateAligned(name_pri.ProjectedRowSize());
  auto *index_pr = name_pri.InitializeRow(buffer);
  // Write the attributes in the ProjectedRow
  *(reinterpret_cast<storage::VarlenEntry *>(index_pr->AccessForceNotNull(0))) = name_varlen;

  if (!namespaces_name_index_->InsertUnique(txn, *index_pr, tuple_slot)) {
    // There was a name conflict and we need to abort.  Free the buffer and return false to indicate failure
    delete[] buffer;
    return false;
  }

  // Step 3: Insert into oid index
  auto oid_pri = namespaces_oid_index_->GetProjectedRowInitializer();
  // Reuse buffer since an u32 column is smaller than a varlen column
  index_pr = oid_pri.InitializeRow(buffer);
  // Write the attributes in the ProjectedRow
  *(reinterpret_cast<namespace_oid_t *>(index_pr->AccessForceNotNull(0))) = ns_oid;
  const bool UNUSED_ATTRIBUTE result = namespaces_oid_index_->InsertUnique(txn, *index_pr, tuple_slot);
  TERRIER_ASSERT(result, "Assigned namespace OID failed to be unique.");

  // Finish
  delete[] buffer;
  return true;
}

bool DatabaseCatalog::DeleteNamespace(transaction::TransactionContext *const txn, const namespace_oid_t ns_oid) {
  // Step 1: Read the oid index
  const std::vector<col_oid_t> table_oids{NSPNAME_COL_OID};

  auto table_pri = namespaces_->InitializerForProjectedRow(table_oids);
  auto table_pm = namespaces_->ProjectionMapForOids(table_oids);
  // Buffer is large enough for all prs because it's meant to hold 1 VarlenEntry
  byte *const buffer = common::AllocationUtil::AllocateAligned(table_pri.ProjectedRowSize());
  const auto oid_pri = namespaces_oid_index_->GetProjectedRowInitializer();
  auto *pr = oid_pri.InitializeRow(buffer);
  // Write the attributes in the ProjectedRow
  *(reinterpret_cast<namespace_oid_t *>(pr->AccessForceNotNull(0))) = ns_oid;
  // Scan index
  std::vector<storage::TupleSlot> index_results;
  namespaces_oid_index_->ScanKey(*txn, *pr, &index_results);
  if (index_results.empty()) {
    // oid not found in the index, so namespace doesn't exist. Free the buffer and return false to indicate failure
    delete[] buffer;
    return false;
  }
  TERRIER_ASSERT(index_results.size() == 1, "Namespace OID not unique in index");
  const auto tuple_slot = index_results[0];

  // Step 2: Select from the table to get the name
  pr = table_pri.InitializeRow(buffer);
  auto UNUSED_ATTRIBUTE result = namespaces_->Select(txn, tuple_slot, pr);
  TERRIER_ASSERT(result, "Index scan did a visibility check, so Select shouldn't fail at this point.");
  const auto name_varlen = *reinterpret_cast<storage::VarlenEntry *>(pr->AccessForceNotNull(table_pm[NSPNAME_COL_OID]));

  // Step 3: Delete from table
  txn->StageDelete(db_oid_, NAMESPACE_TABLE_OID, tuple_slot);
  if (!namespaces_->Delete(txn, tuple_slot)) {
    // Someone else has a write-lock. Free the buffer and return false to indicate failure
    delete[] buffer;
    return false;
  }

  // Step 4: Delete from oid index
  pr = oid_pri.InitializeRow(buffer);
  // Write the attributes in the ProjectedRow
  *(reinterpret_cast<namespace_oid_t *>(pr->AccessForceNotNull(table_pm[NSPOID_COL_OID]))) = ns_oid;
  namespaces_oid_index_->Delete(txn, *pr, tuple_slot);

  // Step 5: Delete from name index
  const auto name_pri = namespaces_name_index_->GetProjectedRowInitializer();
  pr = name_pri.InitializeRow(buffer);
  // Write the attributes in the ProjectedRow
  *(reinterpret_cast<storage::VarlenEntry *>(pr->AccessForceNotNull(table_pm[NSPNAME_COL_OID]))) = name_varlen;
  namespaces_name_index_->Delete(txn, *pr, tuple_slot);

  // Finish
  delete[] buffer;
  return true;
}

namespace_oid_t DatabaseCatalog::GetNamespaceOid(transaction::TransactionContext *txn, const std::string &name) {
  // Step 1: Read the name index
  const std::vector<col_oid_t> table_oids{NSPOID_COL_OID};

  auto table_pri = namespaces_->InitializerForProjectedRow(table_oids);
  auto table_pm = namespaces_->ProjectionMapForOids(table_oids);
  const auto name_pri = namespaces_name_index_->GetProjectedRowInitializer();
  // Buffer is large enough for all prs because it's meant to hold 1 VarlenEntry
  byte *const buffer = common::AllocationUtil::AllocateAligned(name_pri.ProjectedRowSize());
  auto *pr = name_pri.InitializeRow(buffer);
  // Scan the name index
  const auto name_varlen = storage::StorageUtil::CreateVarlen(name);
  *(reinterpret_cast<storage::VarlenEntry *>(pr->AccessForceNotNull(0))) = name_varlen;
  std::vector<storage::TupleSlot> index_results;
  namespaces_name_index_->ScanKey(*txn, *pr, &index_results);

  // Clean up the varlen's buffer in the case it wasn't inlined.
  if (!name_varlen.IsInlined()) {
    delete[] name_varlen.Content();
  }

  if (index_results.empty()) {
    // namespace not found in the index, so namespace doesn't exist. Free the buffer and return false to indicate
    // failure
    delete[] buffer;
    return INVALID_NAMESPACE_OID;
  }
  TERRIER_ASSERT(index_results.size() == 1, "Namespace name not unique in index");
  const auto tuple_slot = index_results[0];

  // Step 2: Scan the table to get the oid
  pr = table_pri.InitializeRow(buffer);

  const auto UNUSED_ATTRIBUTE result = namespaces_->Select(txn, tuple_slot, pr);
  TERRIER_ASSERT(result, "Index scan did a visibility check, so Select shouldn't fail at this point.");
  const auto ns_oid = *reinterpret_cast<namespace_oid_t *>(pr->AccessForceNotNull(table_pm[NSPOID_COL_OID]));

  // Finish
  delete[] buffer;
  return ns_oid;
}

template <typename Column, typename ClassOid, typename ColOid>
bool DatabaseCatalog::CreateColumn(transaction::TransactionContext *const txn, const ClassOid class_oid,
                                   const ColOid col_oid, const Column &col) {
  // Step 1: Insert into the table
  const std::vector<col_oid_t> table_oids{PG_ATTRIBUTE_ALL_COL_OIDS};

  auto table_pri = columns_->InitializerForProjectedRow(table_oids);
  auto table_pm = columns_->ProjectionMapForOids(table_oids);
  auto *const redo = txn->StageWrite(db_oid_, COLUMN_TABLE_OID, table_pri);
  // Write the attributes in the Redo Record
  auto oid_entry = reinterpret_cast<ColOid *>(redo->Delta()->AccessForceNotNull(table_pm[ATTNUM_COL_OID]));
  auto relid_entry = reinterpret_cast<ClassOid *>(redo->Delta()->AccessForceNotNull(table_pm[ATTRELID_COL_OID]));
  auto name_entry =
      reinterpret_cast<storage::VarlenEntry *>(redo->Delta()->AccessForceNotNull(table_pm[ATTNAME_COL_OID]));
  auto type_entry = reinterpret_cast<type::TypeId *>(redo->Delta()->AccessForceNotNull(table_pm[ATTTYPID_COL_OID]));
  auto len_entry = reinterpret_cast<uint16_t *>(redo->Delta()->AccessForceNotNull(table_pm[ATTLEN_COL_OID]));
  auto notnull_entry = reinterpret_cast<bool *>(redo->Delta()->AccessForceNotNull(table_pm[ATTNOTNULL_COL_OID]));
  auto dsrc_entry =
      reinterpret_cast<storage::VarlenEntry *>(redo->Delta()->AccessForceNotNull(table_pm[ADSRC_COL_OID]));
  *oid_entry = col_oid;
  *relid_entry = class_oid;
  const auto name_varlen = storage::StorageUtil::CreateVarlen(col.Name());

  *name_entry = name_varlen;
  *type_entry = col.Type();
  // TODO(Amadou): Figure out what really goes here for varlen. Unclear if it's attribute size (16) or varlen length
  *len_entry = (col.Type() == type::TypeId::VARCHAR || col.Type() == type::TypeId::VARBINARY) ? col.MaxVarlenSize()
                                                                                              : col.AttrSize();
  *notnull_entry = !col.Nullable();
  storage::VarlenEntry dsrc_varlen = storage::StorageUtil::CreateVarlen(col.StoredExpression()->ToJson().dump());
  *dsrc_entry = dsrc_varlen;
  // Finally, insert into the table to get the tuple slot
  const auto tupleslot = columns_->Insert(txn, redo);

  // Step 2: Insert into name index
  const auto name_pri = columns_name_index_->GetProjectedRowInitializer();
  // Create a buffer large enough for all columns
  auto *const buffer = common::AllocationUtil::AllocateAligned(name_pri.ProjectedRowSize());
  auto *pr = name_pri.InitializeRow(buffer);
  // Write the attributes in the ProjectedRow. We know the offsets without the map because of the ordering of attribute
  // sizes
  *(reinterpret_cast<storage::VarlenEntry *>(pr->AccessForceNotNull(0))) = name_varlen;
  *(reinterpret_cast<ClassOid *>(pr->AccessForceNotNull(1))) = class_oid;

  if (!columns_name_index_->InsertUnique(txn, *pr, tupleslot)) {
    // There was a name conflict and we need to abort.  Free the buffer and return false to indicate failure
    delete[] buffer;

    // Clean up the varlen's buffer in the case it wasn't inlined.
    if (!name_varlen.IsInlined()) {
      delete[] name_varlen.Content();
    }

    return false;
  }

  // Step 3: Insert into oid index
  const auto oid_pri = columns_oid_index_->GetProjectedRowInitializer();
  pr = oid_pri.InitializeRow(buffer);
  // Write the attributes in the ProjectedRow. These hardcoded indexkeycol_oids come from
  // Builder::GetColumnOidIndexSchema()
  *(reinterpret_cast<ClassOid *>(pr->AccessForceNotNull(0))) = class_oid;
  *(reinterpret_cast<ColOid *>(pr->AccessForceNotNull(1))) = col_oid;

  bool UNUSED_ATTRIBUTE result = columns_oid_index_->InsertUnique(txn, *pr, tupleslot);
  TERRIER_ASSERT(result, "Assigned OIDs failed to be unique.");

  // Finish
  delete[] buffer;
  return true;
}

template <typename Column, typename ClassOid, typename ColOid>
std::vector<Column> DatabaseCatalog::GetColumns(transaction::TransactionContext *const txn, ClassOid class_oid) {
  // Step 1: Read Index
  const std::vector<col_oid_t> table_oids{ATTNUM_COL_OID, ATTNAME_COL_OID,    ATTTYPID_COL_OID,
                                          ATTLEN_COL_OID, ATTNOTNULL_COL_OID, ADSRC_COL_OID};

  auto table_pri = columns_->InitializerForProjectedRow(table_oids);
  auto table_pm = columns_->ProjectionMapForOids(table_oids);
  const auto oid_pri = columns_oid_index_->GetProjectedRowInitializer();

  // Buffer is large enough to hold all prs
  byte *const buffer = common::AllocationUtil::AllocateAligned(table_pri.ProjectedRowSize());
  byte *const key_buffer = common::AllocationUtil::AllocateAligned(oid_pri.ProjectedRowSize());
  // Scan the class index
  auto *pr = oid_pri.InitializeRow(buffer);
  auto *pr_high = oid_pri.InitializeRow(key_buffer);

  // Write the attributes in the ProjectedRow
  // Low key (class, INVALID_COLUMN_OID) [using uint32_t to avoid adding ColOid to template]
  *(reinterpret_cast<ClassOid *>(pr->AccessForceNotNull(0))) = class_oid;
  *(reinterpret_cast<uint32_t *>(pr->AccessForceNotNull(1))) = 0;

  // High key (class + 1, INVALID_COLUMN_OID) [using uint32_t to avoid adding ColOid to template]
  *(reinterpret_cast<ClassOid *>(pr_high->AccessForceNotNull(0))) = ++class_oid;
  *(reinterpret_cast<uint32_t *>(pr_high->AccessForceNotNull(1))) = 0;
  std::vector<storage::TupleSlot> index_results;
  columns_oid_index_->ScanAscending(*txn, *pr, *pr_high, &index_results);

  if (index_results.empty()) {
    // class not found in the index, so class doesn't exist. Free the buffer and return nullptr to indicate failure
    delete[] buffer;
    delete[] key_buffer;
    return {};
  }

  // Step 2: Scan the table to get the columns
  std::vector<Column> cols;
  pr = table_pri.InitializeRow(buffer);
  for (const auto &slot : index_results) {
    const auto UNUSED_ATTRIBUTE result = columns_->Select(txn, slot, pr);
    TERRIER_ASSERT(result, "Index scan did a visibility check, so Select shouldn't fail at this point.");
    cols.emplace_back(MakeColumn<Column, ColOid>(pr, table_pm));
  }

  // TODO(Matt): do we have any way to assert that we got the number of attributes we expect? From another attribute in
  // another catalog table maybe?

  // Finish
  delete[] buffer;
  delete[] key_buffer;
  return cols;
}

// TODO(Matt): we need a DeleteColumn()

template <typename Column, typename ClassOid>
bool DatabaseCatalog::DeleteColumns(transaction::TransactionContext *const txn, const ClassOid class_oid) {
  // Step 1: Read Index
  const std::vector<col_oid_t> table_oids{ATTNUM_COL_OID, ATTNAME_COL_OID, ATTTYPID_COL_OID, ATTLEN_COL_OID,
                                          ATTNOTNULL_COL_OID};

  auto table_pri = columns_->InitializerForProjectedRow(table_oids);
  auto table_pm = columns_->ProjectionMapForOids(table_oids);
  const auto oid_pri = columns_oid_index_->GetProjectedRowInitializer();
  const auto name_pri = columns_name_index_->GetProjectedRowInitializer();

  // Buffer is large enough to hold all prs
  byte *const buffer = common::AllocationUtil::AllocateAligned(table_pri.ProjectedRowSize());
  byte *const key_buffer = common::AllocationUtil::AllocateAligned(name_pri.ProjectedRowSize());
  // Scan the class index
  auto *pr = oid_pri.InitializeRow(buffer);
  auto *key_pr = oid_pri.InitializeRow(key_buffer);

  // Write the attributes in the ProjectedRow
  // Low key (class, INVALID_COLUMN_OID) [using uint32_t to avoid adding ColOid to template]
  *(reinterpret_cast<ClassOid *>(pr->AccessForceNotNull(0))) = class_oid;
  *(reinterpret_cast<uint32_t *>(pr->AccessForceNotNull(1))) = 0;

  auto next_oid = ClassOid(!class_oid + 1);
  // High key (class + 1, INVALID_COLUMN_OID) [using uint32_t to avoid adding ColOid to template]
  *(reinterpret_cast<ClassOid *>(key_pr->AccessForceNotNull(0))) = next_oid;
  *(reinterpret_cast<uint32_t *>(key_pr->AccessForceNotNull(1))) = 0;
  std::vector<storage::TupleSlot> index_results;
  columns_oid_index_->ScanAscending(*txn, *pr, *key_pr, &index_results);

  if (index_results.empty()) {
    delete[] buffer;
    return false;
  }

  // TODO(Matt): do we have any way to assert that we got the number of attributes we expect? From another attribute in
  // another catalog table maybe?

  // Step 2: Scan the table to get the columns
  pr = table_pri.InitializeRow(buffer);
  for (const auto &slot : index_results) {
    // 1. Extract attributes from the tuple for the index deletions
    auto UNUSED_ATTRIBUTE result = columns_->Select(txn, slot, pr);
    TERRIER_ASSERT(result, "Index scan did a visibility check, so Select shouldn't fail at this point.");
    const auto *const col_name =
        reinterpret_cast<const storage::VarlenEntry *const>(pr->AccessWithNullCheck(table_pm[ATTNAME_COL_OID]));
    TERRIER_ASSERT(col_name != nullptr, "Name shouldn't be NULL.");
    const auto *const col_oid =
        reinterpret_cast<const uint32_t *const>(pr->AccessWithNullCheck(table_pm[ATTNUM_COL_OID]));
    TERRIER_ASSERT(col_oid != nullptr, "OID shouldn't be NULL.");

    // 2. Delete from the table
    txn->StageDelete(db_oid_, COLUMN_TABLE_OID, slot);
    result = columns_->Delete(txn, slot);
    if (!result) {
      // Failed to delete one of the columns, clean up and return false to indicate failure
      delete[] buffer;
      delete[] key_buffer;
      return false;
    }

    // 4. Delete from oid index
    key_pr = oid_pri.InitializeRow(key_buffer);
    // Write the attributes in the ProjectedRow. These hardcoded indexkeycol_oids come from
    // Builder::GetColumnOidIndexSchema()
    *(reinterpret_cast<ClassOid *>(key_pr->AccessForceNotNull(0))) = class_oid;
    *(reinterpret_cast<uint32_t *>(key_pr->AccessForceNotNull(1))) = *col_oid;
    columns_oid_index_->Delete(txn, *key_pr, slot);

    // 5. Delete from name index
    key_pr = name_pri.InitializeRow(key_buffer);
    // Write the attributes in the ProjectedRow. We know the offsets without the map because of the ordering of
    // attribute sizes
    *(reinterpret_cast<storage::VarlenEntry *>(key_pr->AccessForceNotNull(0))) = *col_name;
    *(reinterpret_cast<ClassOid *>(key_pr->AccessForceNotNull(1))) = class_oid;
    columns_name_index_->Delete(txn, *key_pr, slot);
  }
  delete[] buffer;
  delete[] key_buffer;
  return true;
}

table_oid_t DatabaseCatalog::CreateTable(transaction::TransactionContext *const txn, const namespace_oid_t ns,
                                         const std::string &name, const Schema &schema) {
  const table_oid_t table_oid = static_cast<table_oid_t>(next_oid_++);

  return CreateTableEntry(txn, table_oid, ns, name, schema) ? table_oid : INVALID_TABLE_OID;
}

bool DatabaseCatalog::DeleteTable(transaction::TransactionContext *const txn, const table_oid_t table) {
  // We should respect foreign key relations and attempt to delete the table's columns first
  auto result = DeleteColumns<Schema::Column, table_oid_t>(txn, table);
  if (!result) return false;

  const auto oid_pri = classes_oid_index_->GetProjectedRowInitializer();

  auto pr_init = classes_->InitializerForProjectedRow(PG_CLASS_ALL_COL_OIDS);
  auto pr_map = classes_->ProjectionMapForOids(PG_CLASS_ALL_COL_OIDS);

  TERRIER_ASSERT(pr_init.ProjectedRowSize() >= oid_pri.ProjectedRowSize(),
                 "Buffer must be allocated for largest ProjectedRow size");
  auto *const buffer = common::AllocationUtil::AllocateAligned(pr_init.ProjectedRowSize());
  auto *const key_pr = oid_pri.InitializeRow(buffer);

  // Find the entry using the index
  *(reinterpret_cast<table_oid_t *>(key_pr->AccessForceNotNull(0))) = table;
  std::vector<storage::TupleSlot> index_results;
  classes_oid_index_->ScanKey(*txn, *key_pr, &index_results);
  if (index_results.empty()) {
    // TODO(Matt): we should verify what postgres does in this case
    // Index scan didn't find anything. This seems weird since we were able to enter this function with a table_oid.
    // That implies that it was visible to us. Maybe the table was dropped or renamed twice by the same txn?
    delete[] buffer;
    return false;
  }
  TERRIER_ASSERT(index_results.size() == 1, "You got more than one result from a unique index. How did you do that?");

  // Select the tuple out of the table before deletion. We need the attributes to do index deletions later
  auto *const table_pr = pr_init.InitializeRow(buffer);
  result = classes_->Select(txn, index_results[0], table_pr);
  TERRIER_ASSERT(result, "Select must succeed if the index scan gave a visible result.");

  // Delete from pg_classes table
  txn->StageDelete(db_oid_, CLASS_TABLE_OID, index_results[0]);
  result = classes_->Delete(txn, index_results[0]);
  if (!result) {
    // write-write conflict. Someone beat us to this operation.
    delete[] buffer;
    return false;
  }

  // Get the attributes we need for indexes
  const table_oid_t table_oid =
      *(reinterpret_cast<const table_oid_t *const>(table_pr->AccessForceNotNull(pr_map[RELOID_COL_OID])));
  TERRIER_ASSERT(table == table_oid,
                 "table oid from pg_classes did not match what was found by the index scan from the argument.");
  const namespace_oid_t ns_oid =
      *(reinterpret_cast<const namespace_oid_t *const>(table_pr->AccessForceNotNull(pr_map[RELNAMESPACE_COL_OID])));
  const storage::VarlenEntry name_varlen =
      *(reinterpret_cast<const storage::VarlenEntry *const>(table_pr->AccessForceNotNull(pr_map[RELNAME_COL_OID])));

  // Get the attributes we need for delete
  auto *const schema_ptr =
      *(reinterpret_cast<const Schema *const *const>(table_pr->AccessForceNotNull(pr_map[REL_SCHEMA_COL_OID])));
  auto *const table_ptr =
      *(reinterpret_cast<storage::SqlTable *const *const>(table_pr->AccessForceNotNull(pr_map[REL_PTR_COL_OID])));

  const auto oid_index_init = classes_oid_index_->GetProjectedRowInitializer();
  const auto name_index_init = classes_name_index_->GetProjectedRowInitializer();
  const auto ns_index_init = classes_namespace_index_->GetProjectedRowInitializer();

  // Delete from oid_index
  auto *index_pr = oid_index_init.InitializeRow(buffer);
  *(reinterpret_cast<table_oid_t *const>(index_pr->AccessForceNotNull(0))) = table_oid;
  classes_oid_index_->Delete(txn, *index_pr, index_results[0]);

  // Delete from name_index
  index_pr = name_index_init.InitializeRow(buffer);
  *(reinterpret_cast<storage::VarlenEntry *const>(index_pr->AccessForceNotNull(0))) = name_varlen;
  *(reinterpret_cast<namespace_oid_t *>(index_pr->AccessForceNotNull(1))) = ns_oid;
  classes_name_index_->Delete(txn, *index_pr, index_results[0]);

  // Delete from namespace_index
  index_pr = ns_index_init.InitializeRow(buffer);
  *(reinterpret_cast<namespace_oid_t *const>(index_pr->AccessForceNotNull(0))) = ns_oid;
  classes_namespace_index_->Delete(txn, *index_pr, index_results[0]);

  // Everything succeeded from an MVCC standpoint, register deferred action for the GC with txn manager. See base
  // function comment.
  auto *const txn_manager = txn->GetTransactionManager();
  txn->RegisterCommitAction([=]() {
    txn_manager->DeferAction([=]() {
      // Defer an action upon commit to delete the table. Delete index will need a double deferral because there could
      // be pending deferred actions on an index
      delete schema_ptr;
      delete table_ptr;
    });
  });

  delete[] buffer;
  return true;
}

std::pair<uint32_t, postgres::ClassKind> DatabaseCatalog::GetClassOidKind(transaction::TransactionContext *const txn,
                                                                          const namespace_oid_t ns_oid,
                                                                          const std::string &name) {
  const auto name_pri = classes_name_index_->GetProjectedRowInitializer();

  const auto name_varlen = storage::StorageUtil::CreateVarlen(name);

  // Buffer is large enough to hold all prs
  auto *const buffer = common::AllocationUtil::AllocateAligned(name_pri.ProjectedRowSize());
  auto pr = name_pri.InitializeRow(buffer);
  // Write the attributes in the ProjectedRow. We know the offsets without the map because of the ordering of attribute
  // sizes
  *(reinterpret_cast<storage::VarlenEntry *>(pr->AccessForceNotNull(0))) = name_varlen;
  *(reinterpret_cast<namespace_oid_t *>(pr->AccessForceNotNull(1))) = ns_oid;

  std::vector<storage::TupleSlot> index_results;
  classes_name_index_->ScanKey(*txn, *pr, &index_results);
  // Clean up the varlen's buffer in the case it wasn't inlined.
  if (!name_varlen.IsInlined()) {
    delete[] name_varlen.Content();
  }

  if (index_results.empty()) {
    delete[] buffer;
    // If the OID is invalid, we don't care the class kind and return a random one.
    return std::make_pair(0, postgres::ClassKind::REGULAR_TABLE);
  }
  TERRIER_ASSERT(index_results.size() == 1, "name not unique in classes_name_index_");

  const auto table_pri = classes_->InitializerForProjectedRow({RELOID_COL_OID, RELKIND_COL_OID});
  TERRIER_ASSERT(table_pri.ProjectedRowSize() <= name_pri.ProjectedRowSize(),
                 "I want to reuse this buffer because I'm lazy and malloc is slow but it needs to be big enough.");
  pr = table_pri.InitializeRow(buffer);
  const auto result UNUSED_ATTRIBUTE = classes_->Select(txn, index_results[0], pr);
  TERRIER_ASSERT(result, "Index already verified visibility. This shouldn't fail.");

  // Write the attributes in the ProjectedRow. We know the offsets without the map because of the ordering of attribute
  // sizes
  const auto oid = *(reinterpret_cast<const uint32_t *const>(pr->AccessForceNotNull(0)));
  const auto kind = *(reinterpret_cast<const postgres::ClassKind *const>(pr->AccessForceNotNull(1)));

  // Finish
  delete[] buffer;
  return std::make_pair(oid, kind);
}

table_oid_t DatabaseCatalog::GetTableOid(transaction::TransactionContext *const txn, const namespace_oid_t ns,
                                         const std::string &name) {
  const auto oid_pair = GetClassOidKind(txn, ns, name);
  if (oid_pair.second != postgres::ClassKind::REGULAR_TABLE) {
    // User called GetTableOid on an object that doesn't have type REGULAR_TABLE
    return INVALID_TABLE_OID;
  }
  return table_oid_t(oid_pair.first);
}

bool DatabaseCatalog::SetTablePointer(transaction::TransactionContext *const txn, const table_oid_t table,
                                      const storage::SqlTable *const table_ptr) {
  auto *txn_manager = txn->GetTransactionManager();

  // We need to defer the deletion because their may be subsequent undo records into this table that need to be GCed
  // before we can safely delete this.
  txn->RegisterAbortAction([=]() { txn_manager->DeferAction([=]() { delete table_ptr; }); });
  return SetClassPointer(txn, table, table_ptr, REL_PTR_COL_OID);
}

/**
 * Obtain the storage pointer for a SQL table
 * @param table to which we want the storage object
 * @return the storage object corresponding to the passed OID
 */
common::ManagedPointer<storage::SqlTable> DatabaseCatalog::GetTable(transaction::TransactionContext *const txn,
                                                                    const table_oid_t table) {
  const auto ptr_pair = GetClassPtrKind(txn, static_cast<uint32_t>(table));
  if (ptr_pair.second != postgres::ClassKind::REGULAR_TABLE) {
    // User called GetTable with an OID for an object that doesn't have type REGULAR_TABLE
    return common::ManagedPointer<storage::SqlTable>(nullptr);
  }
  return common::ManagedPointer(reinterpret_cast<storage::SqlTable *>(ptr_pair.first));
}

bool DatabaseCatalog::RenameTable(transaction::TransactionContext *const txn, const table_oid_t table,
                                  const std::string &name) {
  // TODO(John): Implement
  TERRIER_ASSERT(false, "Not implemented");
  return false;
}

bool DatabaseCatalog::UpdateSchema(transaction::TransactionContext *const txn, const table_oid_t table,
                                   Schema *const new_schema) {
  // TODO(John): Implement
  TERRIER_ASSERT(false, "Not implemented");
  return false;
}

const Schema &DatabaseCatalog::GetSchema(transaction::TransactionContext *const txn, const table_oid_t table) {
  const auto ptr_pair = GetClassSchemaPtrKind(txn, static_cast<uint32_t>(table));
  TERRIER_ASSERT(ptr_pair.first != nullptr, "Schema pointer shouldn't ever be NULL under current catalog semantics.");
  TERRIER_ASSERT(ptr_pair.second == postgres::ClassKind::REGULAR_TABLE, "Requested a table schema for a non-table");
  return *reinterpret_cast<Schema *>(ptr_pair.first);
}

std::vector<constraint_oid_t> DatabaseCatalog::GetConstraints(transaction::TransactionContext *txn, table_oid_t table) {
  // TODO(John): Implement
  TERRIER_ASSERT(false, "Not implemented");
  return {};
}

std::vector<index_oid_t> DatabaseCatalog::GetIndexes(transaction::TransactionContext *const txn,
                                                     const table_oid_t table) {
  // Initialize PR for index scan
  auto oid_pri = indexes_table_index_->GetProjectedRowInitializer();

  // Do not need projection map when there is only one column
  auto pr_init = indexes_->InitializerForProjectedRow({INDOID_COL_OID});
  TERRIER_ASSERT(pr_init.ProjectedRowSize() >= oid_pri.ProjectedRowSize(),
                 "Buffer must be allocated to fit largest PR");
  auto *const buffer = common::AllocationUtil::AllocateAligned(pr_init.ProjectedRowSize());

  // Find all entries for the given table using the index
  auto *key_pr = oid_pri.InitializeRow(buffer);
  *(reinterpret_cast<table_oid_t *>(key_pr->AccessForceNotNull(0))) = table;
  std::vector<storage::TupleSlot> index_scan_results;
  indexes_table_index_->ScanKey(*txn, *key_pr, &index_scan_results);

  // If we found no indexes, return an empty list
  if (index_scan_results.empty()) {
    delete[] buffer;
    return {};
  }

  std::vector<index_oid_t> index_oids;
  auto *select_pr = pr_init.InitializeRow(buffer);
  for (auto &slot : index_scan_results) {
    const auto result UNUSED_ATTRIBUTE = indexes_->Select(txn, slot, select_pr);
    TERRIER_ASSERT(result, "Index already verified visibility. This shouldn't fail.");
    index_oids.emplace_back(*(reinterpret_cast<index_oid_t *>(select_pr->AccessForceNotNull(0))));
  }

  // Finish
  delete[] buffer;
  return index_oids;
}

index_oid_t DatabaseCatalog::CreateIndex(transaction::TransactionContext *txn, namespace_oid_t ns,
                                         const std::string &name, table_oid_t table, const IndexSchema &schema) {
  const index_oid_t index_oid = static_cast<index_oid_t>(next_oid_++);
  return CreateIndexEntry(txn, ns, table, index_oid, name, schema) ? index_oid : INVALID_INDEX_OID;
}

bool DatabaseCatalog::DeleteIndex(transaction::TransactionContext *txn, index_oid_t index) {
  // We should respect foreign key relations and attempt to delete the table's columns first
  auto result = DeleteColumns<IndexSchema::Column, index_oid_t>(txn, index);
  if (!result) return false;

  // Initialize PRs for pg_class
  const auto class_oid_pri = classes_oid_index_->GetProjectedRowInitializer();

  auto class_pr_init = classes_->InitializerForProjectedRow(PG_CLASS_ALL_COL_OIDS);
  auto class_pr_map = classes_->ProjectionMapForOids(PG_CLASS_ALL_COL_OIDS);

  // Allocate buffer for largest PR
  TERRIER_ASSERT(class_pr_init.ProjectedRowSize() >= class_oid_pri.ProjectedRowSize(),
                 "Buffer must be allocated for largest ProjectedRow size");
  auto *const buffer = common::AllocationUtil::AllocateAligned(class_pr_init.ProjectedRowSize());
  auto *key_pr = class_oid_pri.InitializeRow(buffer);

  // Find the entry using the index
  *(reinterpret_cast<index_oid_t *>(key_pr->AccessForceNotNull(0))) = index;
  std::vector<storage::TupleSlot> index_results;
  classes_oid_index_->ScanKey(*txn, *key_pr, &index_results);
  if (index_results.empty()) {
    // TODO(Matt): we should verify what postgres does in this case
    // Index scan didn't find anything. This seems weird since we were able to enter this function with an index_oid.
    // That implies that it was visible to us. Maybe the index was dropped or renamed twice by the same txn?
    delete[] buffer;
    return false;
  }
  TERRIER_ASSERT(index_results.size() == 1, "You got more than one result from a unique index. How did you do that?");

  // Select the tuple out of the table before deletion. We need the attributes to do index deletions later
  auto *table_pr = class_pr_init.InitializeRow(buffer);
  result = classes_->Select(txn, index_results[0], table_pr);
  TERRIER_ASSERT(result, "Select must succeed if the index scan gave a visible result.");

  // Delete from pg_classes table
  txn->StageDelete(db_oid_, CLASS_TABLE_OID, index_results[0]);
  result = classes_->Delete(txn, index_results[0]);
  if (!result) {
    // write-write conflict. Someone beat us to this operation.
    delete[] buffer;
    return false;
  }

  // Get the attributes we need for pg_class indexes
  table_oid_t table_oid =
      *(reinterpret_cast<const table_oid_t *const>(table_pr->AccessForceNotNull(class_pr_map[RELOID_COL_OID])));
  const namespace_oid_t ns_oid = *(
      reinterpret_cast<const namespace_oid_t *const>(table_pr->AccessForceNotNull(class_pr_map[RELNAMESPACE_COL_OID])));
  const storage::VarlenEntry name_varlen = *(
      reinterpret_cast<const storage::VarlenEntry *const>(table_pr->AccessForceNotNull(class_pr_map[RELNAME_COL_OID])));

  auto *const schema_ptr = *(reinterpret_cast<const IndexSchema *const *const>(
      table_pr->AccessForceNotNull(class_pr_map[REL_SCHEMA_COL_OID])));
  auto *const index_ptr = *(reinterpret_cast<storage::index::Index *const *const>(
      table_pr->AccessForceNotNull(class_pr_map[REL_PTR_COL_OID])));

  const auto class_oid_index_init = classes_oid_index_->GetProjectedRowInitializer();
  const auto class_name_index_init = classes_name_index_->GetProjectedRowInitializer();
  const auto class_ns_index_init = classes_namespace_index_->GetProjectedRowInitializer();

  // Delete from classes_oid_index_
  auto *index_pr = class_oid_index_init.InitializeRow(buffer);
  *(reinterpret_cast<table_oid_t *const>(index_pr->AccessForceNotNull(0))) = table_oid;
  classes_oid_index_->Delete(txn, *index_pr, index_results[0]);

  // Delete from classes_name_index_
  index_pr = class_name_index_init.InitializeRow(buffer);
  *(reinterpret_cast<storage::VarlenEntry *const>(index_pr->AccessForceNotNull(0))) = name_varlen;
  *(reinterpret_cast<namespace_oid_t *>(index_pr->AccessForceNotNull(1))) = ns_oid;
  classes_name_index_->Delete(txn, *index_pr, index_results[0]);

  // Delete from classes_namespace_index_
  index_pr = class_ns_index_init.InitializeRow(buffer);
  *(reinterpret_cast<namespace_oid_t *const>(index_pr->AccessForceNotNull(0))) = ns_oid;
  classes_namespace_index_->Delete(txn, *index_pr, index_results[0]);

  // Now we need to delete from pg_index and its indexes
  // Initialize PRs for pg_index
  const auto index_oid_pr = indexes_oid_index_->GetProjectedRowInitializer();
  const auto index_table_pr = indexes_table_index_->GetProjectedRowInitializer();

  auto index_pr_init = indexes_->InitializerForProjectedRow({INDOID_COL_OID, INDRELID_COL_OID});
  auto index_pr_map = indexes_->ProjectionMapForOids({INDOID_COL_OID, INDRELID_COL_OID});
  TERRIER_ASSERT((class_pr_init.ProjectedRowSize() >= index_pr_init.ProjectedRowSize()) &&
                     (class_pr_init.ProjectedRowSize() >= index_oid_pr.ProjectedRowSize()) &&
                     (class_pr_init.ProjectedRowSize() >= index_table_pr.ProjectedRowSize()),
                 "Buffer must be allocated for largest ProjectedRow size");

  // Find the entry in pg_index using the oid index
  index_results.clear();
  key_pr = index_oid_pr.InitializeRow(buffer);
  *(reinterpret_cast<index_oid_t *>(key_pr->AccessForceNotNull(0))) = index;
  indexes_oid_index_->ScanKey(*txn, *key_pr, &index_results);
  if (index_results.empty()) {
    // TODO(Matt): we should verify what postgres does in this case
    // Index scan didn't find anything. This seems weird since we were able to enter this function with an index_oid.
    // That implies that it was visible to us. Maybe the index was dropped or renamed twice by the same txn?
    delete[] buffer;
    return false;
  }
  TERRIER_ASSERT(index_results.size() == 1, "You got more than one result from a unique index. How did you do that?");

  // Select the tuple out of pg_index before deletion. We need the attributes to do index deletions later
  table_pr = index_pr_init.InitializeRow(buffer);
  result = indexes_->Select(txn, index_results[0], table_pr);
  TERRIER_ASSERT(result, "Select must succeed if the index scan gave a visible result.");

  TERRIER_ASSERT(index == *(reinterpret_cast<const index_oid_t *const>(
                              table_pr->AccessForceNotNull(index_pr_map[INDOID_COL_OID]))),
                 "index oid from pg_index did not match what was found by the index scan from the argument.");

  // Delete from pg_index table
  txn->StageDelete(db_oid_, INDEX_TABLE_OID, index_results[0]);
  result = indexes_->Delete(txn, index_results[0]);
  TERRIER_ASSERT(
      result,
      "Delete from pg_index should always succeed as write-write conflicts are detected during delete from pg_class");

  // Get the table oid
  table_oid =
      *(reinterpret_cast<const table_oid_t *const>(table_pr->AccessForceNotNull(index_pr_map[INDRELID_COL_OID])));

  // Delete from indexes_oid_index
  index_pr = index_oid_pr.InitializeRow(buffer);
  *(reinterpret_cast<index_oid_t *const>(index_pr->AccessForceNotNull(0))) = index;
  indexes_oid_index_->Delete(txn, *index_pr, index_results[0]);

  // Delete from indexes_table_index
  index_pr = index_table_pr.InitializeRow(buffer);
  *(reinterpret_cast<table_oid_t *const>(index_pr->AccessForceNotNull(0))) = table_oid;
  indexes_table_index_->Delete(txn, *index_pr, index_results[0]);

  // Everything succeeded from an MVCC standpoint, so register a deferred action for the GC to delete the index with txn
  // manager. See base function comment.
  auto *const txn_manager = txn->GetTransactionManager();
  txn->RegisterCommitAction([=]() {
    txn_manager->DeferAction([=]() {
      txn_manager->DeferAction([=]() {
        delete schema_ptr;
        delete index_ptr;
      });
    });
  });

  delete[] buffer;
  return true;
}

bool DatabaseCatalog::SetTableSchemaPointer(transaction::TransactionContext *const txn, const table_oid_t oid,
                                            const Schema *const schema) {
  return SetClassPointer(txn, oid, schema, REL_SCHEMA_COL_OID);
}

bool DatabaseCatalog::SetIndexSchemaPointer(transaction::TransactionContext *const txn, const index_oid_t oid,
                                            const IndexSchema *const schema) {
  return SetClassPointer(txn, oid, schema, REL_SCHEMA_COL_OID);
}

template <typename ClassOid, typename Ptr>
bool DatabaseCatalog::SetClassPointer(transaction::TransactionContext *const txn, const ClassOid oid,
                                      const Ptr *const pointer, const col_oid_t class_col) {
  TERRIER_ASSERT(pointer != nullptr, "Why are you inserting nullptr here? That seems wrong.");
  const auto oid_pri = classes_oid_index_->GetProjectedRowInitializer();

  // Do not need to store the projection map because it is only a single column
<<<<<<< HEAD
  auto pr_init = classes_->InitializerForProjectedRow({class_col}).first;
=======
  auto pr_init = classes_->InitializerForProjectedRow({REL_PTR_COL_OID});
>>>>>>> a5b67df0
  TERRIER_ASSERT(pr_init.ProjectedRowSize() >= oid_pri.ProjectedRowSize(), "Buffer must allocated to fit largest PR");
  auto *const buffer = common::AllocationUtil::AllocateAligned(pr_init.ProjectedRowSize());
  auto *const key_pr = oid_pri.InitializeRow(buffer);

  // Find the entry using the index
  *(reinterpret_cast<ClassOid *>(key_pr->AccessForceNotNull(0))) = oid;
  std::vector<storage::TupleSlot> index_results;
  classes_oid_index_->ScanKey(*txn, *key_pr, &index_results);
  if (index_results.empty()) {
    // TODO(Matt): we should verify what postgres does in this case
    // Index scan didn't find anything. This seems weird since we were able to enter this function with an oid.
    // That implies that it was visible to us. Maybe the object was dropped or renamed twice by the same txn?
    delete[] buffer;
    return false;
  }
  TERRIER_ASSERT(index_results.size() == 1, "You got more than one result from a unique index. How did you do that?");

  auto *update_redo = txn->StageWrite(db_oid_, CLASS_TABLE_OID, pr_init);
  update_redo->SetTupleSlot(index_results[0]);
  auto *update_pr = update_redo->Delta();
  auto *const class_ptr_ptr = update_pr->AccessForceNotNull(0);
  *(reinterpret_cast<const Ptr **>(class_ptr_ptr)) = pointer;

  // Finish
  delete[] buffer;
  return classes_->Update(txn, update_redo);
}

bool DatabaseCatalog::SetIndexPointer(transaction::TransactionContext *const txn, const index_oid_t index,
                                      const storage::index::Index *const index_ptr) {
  auto *txn_manager = txn->GetTransactionManager();

  // This needs to be deferred because if any items were subsequently inserted into this index, they will have deferred
  // abort actions that will be above this action on the abort stack.  The defer ensures we execute after them.
  txn->RegisterAbortAction([=]() { txn_manager->DeferAction([=]() { delete index_ptr; }); });
  return SetClassPointer(txn, index, index_ptr, REL_PTR_COL_OID);
}

common::ManagedPointer<storage::index::Index> DatabaseCatalog::GetIndex(transaction::TransactionContext *txn,
                                                                        index_oid_t index) {
  const auto ptr_pair = GetClassPtrKind(txn, static_cast<uint32_t>(index));
  if (ptr_pair.second != postgres::ClassKind::INDEX) {
    // User called GetTable with an OID for an object that doesn't have type REGULAR_TABLE
    return common::ManagedPointer<storage::index::Index>(nullptr);
  }
  return common::ManagedPointer(reinterpret_cast<storage::index::Index *>(ptr_pair.first));
}

index_oid_t DatabaseCatalog::GetIndexOid(transaction::TransactionContext *txn, namespace_oid_t ns,
                                         const std::string &name) {
  const auto oid_pair = GetClassOidKind(txn, ns, name);
  if (oid_pair.second != postgres::ClassKind::INDEX) {
    // User called GetIndexOid on an object that doesn't have type INDEX
    return INVALID_INDEX_OID;
  }
  return index_oid_t(oid_pair.first);
}

const IndexSchema &DatabaseCatalog::GetIndexSchema(transaction::TransactionContext *txn, index_oid_t index) {
  auto ptr_pair = GetClassSchemaPtrKind(txn, static_cast<uint32_t>(index));
  TERRIER_ASSERT(ptr_pair.first != nullptr, "Schema pointer shouldn't ever be NULL under current catalog semantics.");
  TERRIER_ASSERT(ptr_pair.second == postgres::ClassKind::INDEX, "Requested an index schema for a non-index");
  return *reinterpret_cast<IndexSchema *>(ptr_pair.first);
}

void DatabaseCatalog::TearDown(transaction::TransactionContext *txn) {
  std::vector<parser::AbstractExpression *> expressions;
  std::vector<Schema *> table_schemas;
  std::vector<storage::SqlTable *> tables;
  std::vector<IndexSchema *> index_schemas;
  std::vector<storage::index::Index *> indexes;

  std::vector<col_oid_t> col_oids;

  // pg_class (schemas & objects) [this is the largest projection]
  col_oids.emplace_back(RELKIND_COL_OID);
  col_oids.emplace_back(REL_SCHEMA_COL_OID);
  col_oids.emplace_back(REL_PTR_COL_OID);

  auto pci = classes_->InitializerForProjectedColumns(col_oids, 100);
  auto pm = classes_->ProjectionMapForOids(col_oids);

  byte *buffer = common::AllocationUtil::AllocateAligned(pci.ProjectedColumnsSize());
  auto pc = pci.Initialize(buffer);

  // Fetch pointers to the start each in the projected columns
  auto classes = reinterpret_cast<postgres::ClassKind *>(pc->ColumnStart(pm[RELKIND_COL_OID]));
  auto schemas = reinterpret_cast<void **>(pc->ColumnStart(pm[REL_SCHEMA_COL_OID]));
  auto objects = reinterpret_cast<void **>(pc->ColumnStart(pm[REL_PTR_COL_OID]));

  // Scan the table
  auto table_iter = classes_->begin();
  while (table_iter != classes_->end()) {
    classes_->Scan(txn, &table_iter, pc);
    for (uint i = 0; i < pc->NumTuples(); i++) {
      TERRIER_ASSERT(objects[i] != nullptr, "Pointer to objects in pg_class should not be nullptr");
      TERRIER_ASSERT(schemas[i] != nullptr, "Pointer to schemas in pg_class should not be nullptr");
      switch (classes[i]) {
        case postgres::ClassKind::REGULAR_TABLE:
          table_schemas.emplace_back(reinterpret_cast<Schema *>(schemas[i]));
          tables.emplace_back(reinterpret_cast<storage::SqlTable *>(objects[i]));
          break;
        case postgres::ClassKind::INDEX:
          index_schemas.emplace_back(reinterpret_cast<IndexSchema *>(schemas[i]));
          indexes.emplace_back(reinterpret_cast<storage::index::Index *>(objects[i]));
          break;
        default:
          throw std::runtime_error("Unimplemented destructor needed");
      }
    }
  }

  // pg_constraint (expressions)
  col_oids.clear();
  col_oids.emplace_back(CONBIN_COL_OID);
  pci = constraints_->InitializerForProjectedColumns(col_oids, 100);
  pc = pci.Initialize(buffer);

  auto exprs = reinterpret_cast<parser::AbstractExpression **>(pc->ColumnStart(0));

  table_iter = constraints_->begin();
  while (table_iter != constraints_->end()) {
    constraints_->Scan(txn, &table_iter, pc);

    for (uint i = 0; i < pc->NumTuples(); i++) {
      expressions.emplace_back(exprs[i]);
    }
  }

  auto dbc_nuke = [=, tables{std::move(tables)}, indexes{std::move(indexes)}, table_schemas{std::move(table_schemas)},
                   index_schemas{std::move(index_schemas)}, expressions{std::move(expressions)}] {
    for (auto table : tables) delete table;

    for (auto index : indexes) delete index;

    for (auto schema : table_schemas) delete schema;

    for (auto schema : index_schemas) delete schema;

    for (auto expr : expressions) delete expr;
  };

  // No new transactions can see these object but there may be deferred index
  // and other operation.  Therefore, we need to defer the deallocation on delete
  txn->RegisterCommitAction([=] { txn->GetTransactionManager()->DeferAction(dbc_nuke); });

  delete[] buffer;
}

bool DatabaseCatalog::CreateIndexEntry(transaction::TransactionContext *const txn, const namespace_oid_t ns_oid,
                                       const table_oid_t table_oid, const index_oid_t index_oid,
                                       const std::string &name, const IndexSchema &schema) {
  // First, insert into pg_class

  auto pr_init = classes_->InitializerForProjectedRow(PG_CLASS_ALL_COL_OIDS);
  auto pr_map = classes_->ProjectionMapForOids(PG_CLASS_ALL_COL_OIDS);

  auto *const class_insert_redo = txn->StageWrite(db_oid_, CLASS_TABLE_OID, pr_init);
  auto *const class_insert_pr = class_insert_redo->Delta();

  // Write the index_oid into the PR
  auto index_oid_offset = pr_map[RELOID_COL_OID];
  auto *index_oid_ptr = class_insert_pr->AccessForceNotNull(index_oid_offset);
  *(reinterpret_cast<index_oid_t *>(index_oid_ptr)) = index_oid;

  const auto name_varlen = storage::StorageUtil::CreateVarlen(name);

  // Write the name into the PR
  const auto name_offset = pr_map[RELNAME_COL_OID];
  auto *const name_ptr = class_insert_pr->AccessForceNotNull(name_offset);
  *(reinterpret_cast<storage::VarlenEntry *>(name_ptr)) = name_varlen;

  // Write the ns_oid into the PR
  const auto ns_offset = pr_map[RELNAMESPACE_COL_OID];
  auto *const ns_ptr = class_insert_pr->AccessForceNotNull(ns_offset);
  *(reinterpret_cast<namespace_oid_t *>(ns_ptr)) = ns_oid;

  // Write the kind into the PR
  const auto kind_offset = pr_map[RELKIND_COL_OID];
  auto *const kind_ptr = class_insert_pr->AccessForceNotNull(kind_offset);
  *(reinterpret_cast<char *>(kind_ptr)) = static_cast<char>(postgres::ClassKind::INDEX);

  // Write the index_schema_ptr into the PR
  const auto index_schema_ptr_offset = pr_map[REL_SCHEMA_COL_OID];
  auto *const index_schema_ptr_ptr = class_insert_pr->AccessForceNotNull(index_schema_ptr_offset);
  *(reinterpret_cast<IndexSchema **>(index_schema_ptr_ptr)) = nullptr;

  // Set next_col_oid to NULL because indexes don't need col_oid
  const auto next_col_oid_offset = pr_map[REL_NEXTCOLOID_COL_OID];
  class_insert_pr->SetNull(next_col_oid_offset);

  // Set index_ptr to NULL because it gets set by execution layer after instantiation
  const auto index_ptr_offset = pr_map[REL_PTR_COL_OID];
  class_insert_pr->SetNull(index_ptr_offset);

  // Insert into pg_class table
  const auto class_tuple_slot = classes_->Insert(txn, class_insert_redo);

  // Now we insert into indexes on pg_class
  // Get PR initializers allocate a buffer from the largest one
  const auto class_oid_index_init = classes_oid_index_->GetProjectedRowInitializer();
  const auto class_name_index_init = classes_name_index_->GetProjectedRowInitializer();
  const auto class_ns_index_init = classes_namespace_index_->GetProjectedRowInitializer();
  TERRIER_ASSERT((class_name_index_init.ProjectedRowSize() >= class_oid_index_init.ProjectedRowSize()) &&
                     (class_name_index_init.ProjectedRowSize() >= class_ns_index_init.ProjectedRowSize()),
                 "Index buffer must be allocated based on the largest PR initializer");
  auto *index_buffer = common::AllocationUtil::AllocateAligned(class_name_index_init.ProjectedRowSize());

  // Insert into oid_index
  auto *index_pr = class_oid_index_init.InitializeRow(index_buffer);
  *(reinterpret_cast<index_oid_t *>(index_pr->AccessForceNotNull(0))) = index_oid;
  if (!classes_oid_index_->InsertUnique(txn, *index_pr, class_tuple_slot)) {
    // There was an oid conflict and we need to abort.  Free the buffer and
    // return INVALID_TABLE_OID to indicate the database was not created.
    delete[] index_buffer;
    return false;
  }

  // Insert into name_index
  index_pr = class_name_index_init.InitializeRow(index_buffer);
  *(reinterpret_cast<storage::VarlenEntry *>(index_pr->AccessForceNotNull(0))) = name_varlen;
  *(reinterpret_cast<namespace_oid_t *>(index_pr->AccessForceNotNull(1))) = ns_oid;
  if (!classes_name_index_->InsertUnique(txn, *index_pr, class_tuple_slot)) {
    // There was a name conflict and we need to abort.  Free the buffer and
    // return INVALID_TABLE_OID to indicate the database was not created.
    delete[] index_buffer;
    return false;
  }

  // Insert into namespace_index
  index_pr = class_ns_index_init.InitializeRow(index_buffer);
  *(reinterpret_cast<namespace_oid_t *>(index_pr->AccessForceNotNull(0))) = ns_oid;
  const auto result UNUSED_ATTRIBUTE = classes_namespace_index_->Insert(txn, *index_pr, class_tuple_slot);
  TERRIER_ASSERT(result, "Insertion into non-unique namespace index failed.");

  // Next, insert index metadata into pg_index
  pr_init = indexes_->InitializerForProjectedRow(PG_INDEX_ALL_COL_OIDS);
  pr_map = indexes_->ProjectionMapForOids(PG_INDEX_ALL_COL_OIDS);
  auto *const indexes_insert_redo = txn->StageWrite(db_oid_, INDEX_TABLE_OID, pr_init);
  auto *const indexes_insert_pr = indexes_insert_redo->Delta();

  // Write the index_oid into the PR
  index_oid_offset = pr_map[INDOID_COL_OID];
  index_oid_ptr = indexes_insert_pr->AccessForceNotNull(index_oid_offset);
  *(reinterpret_cast<index_oid_t *>(index_oid_ptr)) = index_oid;

  // Write the table_oid for the table the index is for into the PR
  const auto rel_oid_offset = pr_map[INDRELID_COL_OID];
  auto *const rel_oid_ptr = indexes_insert_pr->AccessForceNotNull(rel_oid_offset);
  *(reinterpret_cast<table_oid_t *>(rel_oid_ptr)) = table_oid;

  // Write boolean values to PR
  *(reinterpret_cast<bool *>(indexes_insert_pr->AccessForceNotNull(pr_map[INDISUNIQUE_COL_OID]))) = schema.is_unique_;
  *(reinterpret_cast<bool *>(indexes_insert_pr->AccessForceNotNull(pr_map[INDISPRIMARY_COL_OID]))) = schema.is_primary_;
  *(reinterpret_cast<bool *>(indexes_insert_pr->AccessForceNotNull(pr_map[INDISEXCLUSION_COL_OID]))) =
      schema.is_exclusion_;
  *(reinterpret_cast<bool *>(indexes_insert_pr->AccessForceNotNull(pr_map[INDIMMEDIATE_COL_OID]))) =
      schema.is_immediate_;
  *(reinterpret_cast<bool *>(indexes_insert_pr->AccessForceNotNull(pr_map[INDISVALID_COL_OID]))) = schema.is_valid_;
  *(reinterpret_cast<bool *>(indexes_insert_pr->AccessForceNotNull(pr_map[INDISREADY_COL_OID]))) = schema.is_ready_;
  *(reinterpret_cast<bool *>(indexes_insert_pr->AccessForceNotNull(pr_map[INDISLIVE_COL_OID]))) = schema.is_live_;

  // Insert into pg_index table
  const auto indexes_tuple_slot = indexes_->Insert(txn, indexes_insert_redo);

  // Now insert into the indexes on pg_index
  // Get PR initializers and allocate a buffer from the largest one
  const auto indexes_oid_index_init = indexes_oid_index_->GetProjectedRowInitializer();
  const auto indexes_table_index_init = indexes_table_index_->GetProjectedRowInitializer();
  TERRIER_ASSERT((class_name_index_init.ProjectedRowSize() >= indexes_oid_index_init.ProjectedRowSize()) &&
                     (class_name_index_init.ProjectedRowSize() > indexes_table_index_init.ProjectedRowSize()),
                 "Index buffer must be allocated based on the largest PR initializer");

  // Insert into indexes_oid_index
  index_pr = indexes_oid_index_init.InitializeRow(index_buffer);
  *(reinterpret_cast<index_oid_t *>(index_pr->AccessForceNotNull(0))) = index_oid;
  if (!indexes_oid_index_->InsertUnique(txn, *index_pr, indexes_tuple_slot)) {
    // There was an oid conflict and we need to abort.  Free the buffer and
    // return INVALID_TABLE_OID to indicate the database was not created.
    delete[] index_buffer;
    return false;
  }

  // Insert into (non-unique) indexes_table_index
  index_pr = indexes_table_index_init.InitializeRow(index_buffer);
  *(reinterpret_cast<table_oid_t *>(index_pr->AccessForceNotNull(0))) = table_oid;
  if (!indexes_table_index_->Insert(txn, *index_pr, indexes_tuple_slot)) {
    // There was duplicate value. Free the buffer and
    // return INVALID_TABLE_OID to indicate the database was not created.
    delete[] index_buffer;
    return false;
  }

  // Free the buffer, we are finally done
  delete[] index_buffer;

  // Write the col oids into a new Schema object
  indexkeycol_oid_t curr_col_oid(1);
  for (auto &col : schema.GetColumns()) {
    auto success = CreateColumn(txn, index_oid, curr_col_oid++, col);
    if (!success) return false;
  }

  std::vector<IndexSchema::Column> cols =
      GetColumns<IndexSchema::Column, index_oid_t, indexkeycol_oid_t>(txn, index_oid);
  auto *new_schema = new IndexSchema(cols, schema.Unique(), schema.Primary(), schema.Exclusion(), schema.Immediate());
  txn->RegisterAbortAction([=]() { delete new_schema; });

  pr_init = classes_->InitializerForProjectedRow({REL_SCHEMA_COL_OID});
  auto *const update_redo = txn->StageWrite(db_oid_, CLASS_TABLE_OID, pr_init);
  auto *const update_pr = update_redo->Delta();

  update_redo->SetTupleSlot(class_tuple_slot);
  *reinterpret_cast<IndexSchema **>(update_pr->AccessForceNotNull(0)) = new_schema;
  auto UNUSED_ATTRIBUTE res = classes_->Update(txn, update_redo);
  TERRIER_ASSERT(res, "Updating an uncommitted insert should not fail");

  return true;
}

type_oid_t DatabaseCatalog::GetTypeOidForType(type::TypeId type) { return type_oid_t(static_cast<uint8_t>(type)); }

void DatabaseCatalog::InsertType(transaction::TransactionContext *txn, type::TypeId internal_type,
                                 const std::string &name, namespace_oid_t namespace_oid, int16_t len, bool by_val,
                                 postgres::Type type_category) {
  std::vector<col_oid_t> table_col_oids;
  table_col_oids.emplace_back(TYPOID_COL_OID);
  table_col_oids.emplace_back(TYPNAME_COL_OID);
  table_col_oids.emplace_back(TYPNAMESPACE_COL_OID);
  table_col_oids.emplace_back(TYPLEN_COL_OID);
  table_col_oids.emplace_back(TYPBYVAL_COL_OID);
  table_col_oids.emplace_back(TYPTYPE_COL_OID);
  auto initializer = types_->InitializerForProjectedRow(table_col_oids);
  auto col_map = types_->ProjectionMapForOids(table_col_oids);

  // Stage the write into the table
  auto redo_record = txn->StageWrite(db_oid_, TYPE_TABLE_OID, initializer);
  auto *delta = redo_record->Delta();

  // Populate oid
  auto offset = col_map[TYPOID_COL_OID];
  auto type_oid = GetTypeOidForType(internal_type);
  *(reinterpret_cast<type_oid_t *>(delta->AccessForceNotNull(offset))) = type_oid;

  // Populate type name
  offset = col_map[TYPNAME_COL_OID];
  const auto name_varlen = storage::StorageUtil::CreateVarlen(name);

  *(reinterpret_cast<storage::VarlenEntry *>(delta->AccessForceNotNull(offset))) = name_varlen;

  // Populate namespace
  offset = col_map[TYPNAMESPACE_COL_OID];
  *(reinterpret_cast<namespace_oid_t *>(delta->AccessForceNotNull(offset))) = namespace_oid;

  // Populate len
  offset = col_map[TYPLEN_COL_OID];
  *(reinterpret_cast<int16_t *>(delta->AccessForceNotNull(offset))) = len;

  // Populate byval
  offset = col_map[TYPBYVAL_COL_OID];
  *(reinterpret_cast<bool *>(delta->AccessForceNotNull(offset))) = by_val;

  // Populate type
  offset = col_map[TYPTYPE_COL_OID];
  auto type = static_cast<uint8_t>(type_category);
  *(reinterpret_cast<uint8_t *>(delta->AccessForceNotNull(offset))) = type;

  // Insert into table
  auto tuple_slot = types_->Insert(txn, redo_record);

  // Allocate buffer of largest size needed
  TERRIER_ASSERT((types_name_index_->GetProjectedRowInitializer().ProjectedRowSize() >=
                  types_oid_index_->GetProjectedRowInitializer().ProjectedRowSize()) &&
                     (types_name_index_->GetProjectedRowInitializer().ProjectedRowSize() >=
                      types_namespace_index_->GetProjectedRowInitializer().ProjectedRowSize()),
                 "Buffer must be allocated for largest ProjectedRow size");
  byte *buffer =
      common::AllocationUtil::AllocateAligned(types_name_index_->GetProjectedRowInitializer().ProjectedRowSize());

  // Insert into oid index
  auto oid_index_delta = types_oid_index_->GetProjectedRowInitializer().InitializeRow(buffer);
  auto oid_index_offset = types_oid_index_->GetKeyOidToOffsetMap().at(catalog::indexkeycol_oid_t(1));
  *(reinterpret_cast<uint32_t *>(oid_index_delta->AccessForceNotNull(oid_index_offset))) =
      static_cast<uint32_t>(type_oid);
  auto result UNUSED_ATTRIBUTE = types_oid_index_->InsertUnique(txn, *oid_index_delta, tuple_slot);
  TERRIER_ASSERT(result, "Insert into type oid index should always succeed");

  // Insert into (namespace_oid, name) index
  auto name_index_delta = types_name_index_->GetProjectedRowInitializer().InitializeRow(buffer);
  // Populate namespace
  auto name_index_offset = types_name_index_->GetKeyOidToOffsetMap().at(catalog::indexkeycol_oid_t(1));
  *(reinterpret_cast<uint32_t *>(name_index_delta->AccessForceNotNull(name_index_offset))) =
      static_cast<uint32_t>(namespace_oid);
  // Populate type name
  name_index_offset = types_name_index_->GetKeyOidToOffsetMap().at(catalog::indexkeycol_oid_t(2));
  *(reinterpret_cast<storage::VarlenEntry *>(name_index_delta->AccessForceNotNull(name_index_offset))) = name_varlen;
  result = types_name_index_->InsertUnique(txn, *name_index_delta, tuple_slot);
  TERRIER_ASSERT(result, "Insert into type name index should always succeed");

  // Insert into (non-unique) namespace oid index
  auto namespace_index_delta = types_namespace_index_->GetProjectedRowInitializer().InitializeRow(buffer);
  auto namespace_index_offset = types_namespace_index_->GetKeyOidToOffsetMap().at(catalog::indexkeycol_oid_t(1));
  *(reinterpret_cast<uint32_t *>(namespace_index_delta->AccessForceNotNull(namespace_index_offset))) =
      static_cast<uint32_t>(namespace_oid);
  result = types_namespace_index_->Insert(txn, *name_index_delta, tuple_slot);
  TERRIER_ASSERT(result, "Insert into type namespace index should always succeed");

  delete[] buffer;
}

void DatabaseCatalog::BootstrapTypes(transaction::TransactionContext *txn) {
  InsertType(txn, type::TypeId::INVALID, "invalid", NAMESPACE_CATALOG_NAMESPACE_OID, 1, true, postgres::Type::BASE);

  InsertType(txn, type::TypeId::BOOLEAN, "boolean", NAMESPACE_CATALOG_NAMESPACE_OID, sizeof(bool), true,
             postgres::Type::BASE);

  InsertType(txn, type::TypeId::TINYINT, "tinyint", NAMESPACE_CATALOG_NAMESPACE_OID, sizeof(int8_t), true,
             postgres::Type::BASE);

  InsertType(txn, type::TypeId::SMALLINT, "smallint", NAMESPACE_CATALOG_NAMESPACE_OID, sizeof(int16_t), true,
             postgres::Type::BASE);

  InsertType(txn, type::TypeId::INTEGER, "integer", NAMESPACE_CATALOG_NAMESPACE_OID, sizeof(int32_t), true,
             postgres::Type::BASE);

  InsertType(txn, type::TypeId::BIGINT, "bigint", NAMESPACE_CATALOG_NAMESPACE_OID, sizeof(int64_t), true,
             postgres::Type::BASE);

  InsertType(txn, type::TypeId::DECIMAL, "decimal", NAMESPACE_CATALOG_NAMESPACE_OID, sizeof(double), true,
             postgres::Type::BASE);

  InsertType(txn, type::TypeId::TIMESTAMP, "timestamp", NAMESPACE_CATALOG_NAMESPACE_OID, sizeof(type::timestamp_t),
             true, postgres::Type::BASE);

  InsertType(txn, type::TypeId::DATE, "date", NAMESPACE_CATALOG_NAMESPACE_OID, sizeof(type::date_t), true,
             postgres::Type::BASE);

  InsertType(txn, type::TypeId::VARCHAR, "varchar", NAMESPACE_CATALOG_NAMESPACE_OID, -1, false, postgres::Type::BASE);

  InsertType(txn, type::TypeId::VARBINARY, "varbinary", NAMESPACE_CATALOG_NAMESPACE_OID, -1, false,
             postgres::Type::BASE);
}

bool DatabaseCatalog::CreateTableEntry(transaction::TransactionContext *const txn, const table_oid_t table_oid,
                                       const namespace_oid_t ns_oid, const std::string &name, const Schema &schema) {
  auto pr_init = classes_->InitializerForProjectedRow(PG_CLASS_ALL_COL_OIDS);
  auto pr_map = classes_->ProjectionMapForOids(PG_CLASS_ALL_COL_OIDS);

  auto *const insert_redo = txn->StageWrite(db_oid_, CLASS_TABLE_OID, pr_init);
  auto *const insert_pr = insert_redo->Delta();

  // Write the ns_oid into the PR
  const auto ns_offset = pr_map[RELNAMESPACE_COL_OID];
  auto *const ns_ptr = insert_pr->AccessForceNotNull(ns_offset);
  *(reinterpret_cast<namespace_oid_t *>(ns_ptr)) = ns_oid;

  // Write the table_oid into the PR
  const auto table_oid_offset = pr_map[RELOID_COL_OID];
  auto *const table_oid_ptr = insert_pr->AccessForceNotNull(table_oid_offset);
  *(reinterpret_cast<table_oid_t *>(table_oid_ptr)) = table_oid;

  auto next_col_oid = col_oid_t(static_cast<uint32_t>(schema.GetColumns().size() + 1));

  // Write the next_col_oid into the PR
  const auto next_col_oid_offset = pr_map[REL_NEXTCOLOID_COL_OID];
  auto *const next_col_oid_ptr = insert_pr->AccessForceNotNull(next_col_oid_offset);
  *(reinterpret_cast<col_oid_t *>(next_col_oid_ptr)) = next_col_oid;

  // Write the schema_ptr as nullptr into the PR (need to update once we've recreated the columns)
  const auto schema_ptr_offset = pr_map[REL_SCHEMA_COL_OID];
  auto *const schema_ptr_ptr = insert_pr->AccessForceNotNull(schema_ptr_offset);
  *(reinterpret_cast<Schema **>(schema_ptr_ptr)) = nullptr;

  // Set table_ptr to NULL because it gets set by execution layer after instantiation
  const auto table_ptr_offset = pr_map[REL_PTR_COL_OID];
  insert_pr->SetNull(table_ptr_offset);

  // Write the kind into the PR
  const auto kind_offset = pr_map[RELKIND_COL_OID];
  auto *const kind_ptr = insert_pr->AccessForceNotNull(kind_offset);
  *(reinterpret_cast<char *>(kind_ptr)) = static_cast<char>(postgres::ClassKind::REGULAR_TABLE);

  // Create the necessary varlen for storage operations
  const auto name_varlen = storage::StorageUtil::CreateVarlen(name);

  // Write the name into the PR
  const auto name_offset = pr_map[RELNAME_COL_OID];
  auto *const name_ptr = insert_pr->AccessForceNotNull(name_offset);
  *(reinterpret_cast<storage::VarlenEntry *>(name_ptr)) = name_varlen;

  // Insert into pg_class table
  const auto tuple_slot = classes_->Insert(txn, insert_redo);

  // Get PR initializers and allocate a buffer from the largest one
  const auto oid_index_init = classes_oid_index_->GetProjectedRowInitializer();
  const auto name_index_init = classes_name_index_->GetProjectedRowInitializer();
  const auto ns_index_init = classes_namespace_index_->GetProjectedRowInitializer();
  auto *const index_buffer = common::AllocationUtil::AllocateAligned(name_index_init.ProjectedRowSize());

  // Insert into oid_index
  auto *index_pr = oid_index_init.InitializeRow(index_buffer);
  *(reinterpret_cast<table_oid_t *>(index_pr->AccessForceNotNull(0))) = table_oid;
  if (!classes_oid_index_->InsertUnique(txn, *index_pr, tuple_slot)) {
    // There was an oid conflict and we need to abort.  Free the buffer and
    // return INVALID_TABLE_OID to indicate the database was not created.
    delete[] index_buffer;
    return false;
  }

  // Insert into name_index
  index_pr = name_index_init.InitializeRow(index_buffer);
  *(reinterpret_cast<storage::VarlenEntry *>(index_pr->AccessForceNotNull(0))) = name_varlen;
  *(reinterpret_cast<namespace_oid_t *>(index_pr->AccessForceNotNull(1))) = ns_oid;
  if (!classes_name_index_->InsertUnique(txn, *index_pr, tuple_slot)) {
    // There was a name conflict and we need to abort.  Free the buffer and
    // return INVALID_TABLE_OID to indicate the database was not created.
    delete[] index_buffer;
    return false;
  }

  // Insert into namespace_index
  index_pr = ns_index_init.InitializeRow(index_buffer);
  *(reinterpret_cast<namespace_oid_t *>(index_pr->AccessForceNotNull(0))) = ns_oid;
  const auto result UNUSED_ATTRIBUTE = classes_namespace_index_->Insert(txn, *index_pr, tuple_slot);
  TERRIER_ASSERT(result, "Insertion into non-unique namespace index failed.");

  delete[] index_buffer;

  // Write the col oids into a new Schema object
  col_oid_t curr_col_oid(1);
  for (auto &col : schema.GetColumns()) {
    auto success = CreateColumn(txn, table_oid, curr_col_oid++, col);
    if (!success) return false;
  }

  std::vector<Schema::Column> cols = GetColumns<Schema::Column, table_oid_t, col_oid_t>(txn, table_oid);
  auto *new_schema = new Schema(cols);
  txn->RegisterAbortAction([=]() { delete new_schema; });

  pr_init = classes_->InitializerForProjectedRow({REL_SCHEMA_COL_OID});
  auto *const update_redo = txn->StageWrite(db_oid_, CLASS_TABLE_OID, pr_init);
  auto *const update_pr = update_redo->Delta();

  update_redo->SetTupleSlot(tuple_slot);
  *reinterpret_cast<Schema **>(update_pr->AccessForceNotNull(0)) = new_schema;
  auto UNUSED_ATTRIBUTE res = classes_->Update(txn, update_redo);
  TERRIER_ASSERT(res, "Updating an uncommitted insert should not fail");

  return true;
}

std::pair<void *, postgres::ClassKind> DatabaseCatalog::GetClassPtrKind(transaction::TransactionContext *txn,
                                                                        uint32_t oid) {
  std::vector<storage::TupleSlot> index_results;

  // Initialize both PR initializers, allocate buffer using size of largest one so we can reuse buffer
  auto oid_pri = classes_oid_index_->GetProjectedRowInitializer();

  // Since these two attributes are fixed size and one is larger than the other we know PTR will be 0 and KIND will be 1
  auto pr_init = classes_->InitializerForProjectedRow({REL_PTR_COL_OID, RELKIND_COL_OID});
  TERRIER_ASSERT(pr_init.ProjectedRowSize() >= oid_pri.ProjectedRowSize(),
                 "Buffer must be allocated to fit largest PR");
  auto *const buffer = common::AllocationUtil::AllocateAligned(pr_init.ProjectedRowSize());

  // Find the entry using the index
  auto *key_pr = oid_pri.InitializeRow(buffer);
  *(reinterpret_cast<uint32_t *>(key_pr->AccessForceNotNull(0))) = oid;
  classes_oid_index_->ScanKey(*txn, *key_pr, &index_results);
  if (index_results.empty()) {
    // TODO(Matt): we should verify what postgres does in this case
    // Index scan didn't find anything. This seems weird since we were able to enter this function with an oid.
    // That implies that it was visible to us. Maybe the object was dropped or renamed twice by the same txn?
    delete[] buffer;
    return {nullptr, postgres::ClassKind::REGULAR_TABLE};
  }
  TERRIER_ASSERT(index_results.size() == 1, "You got more than one result from a unique index. How did you do that?");

  auto *select_pr = pr_init.InitializeRow(buffer);
  const auto result UNUSED_ATTRIBUTE = classes_->Select(txn, index_results[0], select_pr);
  TERRIER_ASSERT(result, "Index already verified visibility. This shouldn't fail.");

  auto *const ptr_ptr = (reinterpret_cast<void *const *const>(select_pr->AccessWithNullCheck(0)));
  auto kind = *(reinterpret_cast<const postgres::ClassKind *const>(select_pr->AccessForceNotNull(1)));

  void *ptr;
  if (ptr_ptr == nullptr) {
    ptr = nullptr;
  } else {
    ptr = *ptr_ptr;
  }

  delete[] buffer;
  return {ptr, kind};
}

std::pair<void *, postgres::ClassKind> DatabaseCatalog::GetClassSchemaPtrKind(transaction::TransactionContext *txn,
                                                                              uint32_t oid) {
  std::vector<storage::TupleSlot> index_results;

  // Initialize both PR initializers, allocate buffer using size of largest one so we can reuse buffer
  auto oid_pri = classes_oid_index_->GetProjectedRowInitializer();

  // Since these two attributes are fixed size and one is larger than the other we know PTR will be 0 and KIND will be 1
  auto pr_init = classes_->InitializerForProjectedRow({REL_SCHEMA_COL_OID, RELKIND_COL_OID});
  TERRIER_ASSERT(pr_init.ProjectedRowSize() >= oid_pri.ProjectedRowSize(),
                 "Buffer must be allocated to fit largest PR");
  auto *const buffer = common::AllocationUtil::AllocateAligned(pr_init.ProjectedRowSize());

  // Find the entry using the index
  auto *key_pr = oid_pri.InitializeRow(buffer);
  *(reinterpret_cast<uint32_t *>(key_pr->AccessForceNotNull(0))) = oid;
  classes_oid_index_->ScanKey(*txn, *key_pr, &index_results);
  if (index_results.empty()) {
    // TODO(Matt): we should verify what postgres does in this case
    // Index scan didn't find anything. This seems weird since we were able to enter this function with an oid.
    // That implies that it was visible to us. Maybe the object was dropped or renamed twice by the same txn?
    delete[] buffer;
    return {nullptr, postgres::ClassKind::REGULAR_TABLE};
  }
  TERRIER_ASSERT(index_results.size() == 1, "You got more than one result from a unique index. How did you do that?");

  auto *select_pr = pr_init.InitializeRow(buffer);
  const auto result UNUSED_ATTRIBUTE = classes_->Select(txn, index_results[0], select_pr);
  TERRIER_ASSERT(result, "Index already verified visibility. This shouldn't fail.");

  auto *const ptr_ptr = (reinterpret_cast<void *const *const>(select_pr->AccessForceNotNull(0)));
  auto kind = *(reinterpret_cast<const postgres::ClassKind *const>(select_pr->AccessForceNotNull(1)));

  TERRIER_ASSERT(ptr_ptr != nullptr, "Schema pointer shouldn't ever be NULL under current catalog semantics.");
  void *ptr = *ptr_ptr;

  delete[] buffer;
  return {ptr, kind};
}

template <typename Column, typename ColOid>
Column DatabaseCatalog::MakeColumn(storage::ProjectedRow *const pr, const storage::ProjectionMap &pr_map) {
  auto col_oid = *reinterpret_cast<uint32_t *>(pr->AccessForceNotNull(pr_map.at(ATTNUM_COL_OID)));
  auto col_name = reinterpret_cast<storage::VarlenEntry *>(pr->AccessForceNotNull(pr_map.at(ATTNAME_COL_OID)));
  auto col_type = *reinterpret_cast<type::TypeId *>(pr->AccessForceNotNull(pr_map.at(ATTTYPID_COL_OID)));
  auto col_len = *reinterpret_cast<uint16_t *>(pr->AccessForceNotNull(pr_map.at(ATTLEN_COL_OID)));
  auto col_null = !(*reinterpret_cast<bool *>(pr->AccessForceNotNull(pr_map.at(ATTNOTNULL_COL_OID))));
  auto *col_expr = reinterpret_cast<storage::VarlenEntry *>(pr->AccessForceNotNull(pr_map.at(ADSRC_COL_OID)));

  auto expr = parser::DeserializeExpression(nlohmann::json::parse(col_expr->StringView()));

  std::string name(reinterpret_cast<const char *>(col_name->Content()), col_name->Size());
  Column col = (col_type == type::TypeId::VARCHAR || col_type == type::TypeId::VARBINARY)
                   ? Column(name, col_type, col_len, col_null, *expr)
                   : Column(name, col_type, col_null, *expr);
  col.SetOid(ColOid(col_oid));
  return col;
}

template bool DatabaseCatalog::CreateColumn<Schema::Column, table_oid_t>(transaction::TransactionContext *const txn,
                                                                         const table_oid_t class_oid,
                                                                         const col_oid_t col_oid,
                                                                         const Schema::Column &col);
template bool DatabaseCatalog::CreateColumn<IndexSchema::Column, index_oid_t>(
    transaction::TransactionContext *const txn, const index_oid_t class_oid, const indexkeycol_oid_t col_oid,
    const IndexSchema::Column &col);

template std::vector<Schema::Column> DatabaseCatalog::GetColumns<Schema::Column, table_oid_t, col_oid_t>(
    transaction::TransactionContext *const txn, const table_oid_t class_oid);

template std::vector<IndexSchema::Column>
DatabaseCatalog::GetColumns<IndexSchema::Column, index_oid_t, indexkeycol_oid_t>(
    transaction::TransactionContext *const txn, const index_oid_t class_oid);

template bool DatabaseCatalog::DeleteColumns<Schema::Column, table_oid_t>(transaction::TransactionContext *const txn,
                                                                          const table_oid_t class_oid);

template bool DatabaseCatalog::DeleteColumns<IndexSchema::Column, index_oid_t>(
    transaction::TransactionContext *const txn, const index_oid_t class_oid);

template Schema::Column DatabaseCatalog::MakeColumn<Schema::Column, col_oid_t>(storage::ProjectedRow *const pr,
                                                                               const storage::ProjectionMap &pr_map);

template IndexSchema::Column DatabaseCatalog::MakeColumn<IndexSchema::Column, indexkeycol_oid_t>(
    storage::ProjectedRow *const pr, const storage::ProjectionMap &pr_map);

}  // namespace terrier::catalog<|MERGE_RESOLUTION|>--- conflicted
+++ resolved
@@ -962,11 +962,7 @@
   const auto oid_pri = classes_oid_index_->GetProjectedRowInitializer();
 
   // Do not need to store the projection map because it is only a single column
-<<<<<<< HEAD
-  auto pr_init = classes_->InitializerForProjectedRow({class_col}).first;
-=======
-  auto pr_init = classes_->InitializerForProjectedRow({REL_PTR_COL_OID});
->>>>>>> a5b67df0
+  auto pr_init = classes_->InitializerForProjectedRow({class_col});
   TERRIER_ASSERT(pr_init.ProjectedRowSize() >= oid_pri.ProjectedRowSize(), "Buffer must allocated to fit largest PR");
   auto *const buffer = common::AllocationUtil::AllocateAligned(pr_init.ProjectedRowSize());
   auto *const key_pr = oid_pri.InitializeRow(buffer);
