#include <memory>
#include <string>
#include <utility>
#include <vector>

#include "catalog/catalog_defs.h"
#include "catalog/database_catalog.h"
#include "catalog/index_schema.h"
#include "catalog/postgres/builder.h"
#include "catalog/postgres/pg_attribute.h"
#include "catalog/postgres/pg_class.h"
#include "catalog/postgres/pg_constraint.h"
#include "catalog/postgres/pg_index.h"
#include "catalog/postgres/pg_namespace.h"
#include "catalog/postgres/pg_type.h"
#include "catalog/schema.h"
#include "storage/index/index.h"
#include "storage/sql_table.h"
#include "transaction/transaction_context.h"
#include "transaction/transaction_defs.h"
#include "transaction/transaction_manager.h"
#include "type/type_id.h"

namespace terrier::catalog {

void DatabaseCatalog::Bootstrap(transaction::TransactionContext *const txn) {
  BootstrapPRIs();

  // Declare variable for return values (UNUSED when compiled for release)
  bool UNUSED_ATTRIBUTE retval;

  retval = CreateNamespace(txn, "pg_catalog", postgres::NAMESPACE_CATALOG_NAMESPACE_OID);
  TERRIER_ASSERT(retval, "Bootstrap operations should not fail");

  retval = CreateNamespace(txn, "public", postgres::NAMESPACE_DEFAULT_NAMESPACE_OID);
  TERRIER_ASSERT(retval, "Bootstrap operations should not fail");

  BootstrapTypes(txn);

  // pg_namespace and associated indexes
  retval = CreateTableEntry(txn, postgres::NAMESPACE_TABLE_OID, postgres::NAMESPACE_CATALOG_NAMESPACE_OID,
                            "pg_namespace", postgres::Builder::GetNamespaceTableSchema());
  TERRIER_ASSERT(retval, "Bootstrap operations should not fail");
  retval = SetTablePointer(txn, postgres::NAMESPACE_TABLE_OID, namespaces_);
  TERRIER_ASSERT(retval, "Bootstrap operations should not fail");

  retval = CreateIndexEntry(txn, postgres::NAMESPACE_CATALOG_NAMESPACE_OID, postgres::NAMESPACE_TABLE_OID,
                            postgres::NAMESPACE_OID_INDEX_OID, "pg_namespace_oid_index",
                            postgres::Builder::GetNamespaceOidIndexSchema(db_oid_));
  TERRIER_ASSERT(retval, "Bootstrap operations should not fail");
  retval = SetIndexPointer(txn, postgres::NAMESPACE_OID_INDEX_OID, namespaces_oid_index_);
  TERRIER_ASSERT(retval, "Bootstrap operations should not fail");

  retval = CreateIndexEntry(txn, postgres::NAMESPACE_CATALOG_NAMESPACE_OID, postgres::NAMESPACE_TABLE_OID,
                            postgres::NAMESPACE_NAME_INDEX_OID, "pg_namespace_name_index",
                            postgres::Builder::GetNamespaceNameIndexSchema(db_oid_));
  TERRIER_ASSERT(retval, "Bootstrap operations should not fail");
  retval = SetIndexPointer(txn, postgres::NAMESPACE_NAME_INDEX_OID, namespaces_name_index_);
  TERRIER_ASSERT(retval, "Bootstrap operations should not fail");

  // pg_class and associated indexes
  retval = CreateTableEntry(txn, postgres::CLASS_TABLE_OID, postgres::NAMESPACE_CATALOG_NAMESPACE_OID, "pg_class",
                            postgres::Builder::GetClassTableSchema());
  TERRIER_ASSERT(retval, "Bootstrap operations should not fail");
  retval = SetTablePointer(txn, postgres::CLASS_TABLE_OID, classes_);
  TERRIER_ASSERT(retval, "Bootstrap operations should not fail");

  retval = CreateIndexEntry(txn, postgres::NAMESPACE_CATALOG_NAMESPACE_OID, postgres::CLASS_TABLE_OID,
                            postgres::CLASS_OID_INDEX_OID, "pg_class_oid_index",
                            postgres::Builder::GetClassOidIndexSchema(db_oid_));
  TERRIER_ASSERT(retval, "Bootstrap operations should not fail");
  retval = SetIndexPointer(txn, postgres::CLASS_OID_INDEX_OID, classes_oid_index_);
  TERRIER_ASSERT(retval, "Bootstrap operations should not fail");

  retval = CreateIndexEntry(txn, postgres::NAMESPACE_CATALOG_NAMESPACE_OID, postgres::CLASS_TABLE_OID,
                            postgres::CLASS_NAME_INDEX_OID, "pg_class_name_index",
                            postgres::Builder::GetClassNameIndexSchema(db_oid_));
  TERRIER_ASSERT(retval, "Bootstrap operations should not fail");
  retval = SetIndexPointer(txn, postgres::CLASS_NAME_INDEX_OID, classes_name_index_);
  TERRIER_ASSERT(retval, "Bootstrap operations should not fail");

  retval = CreateIndexEntry(txn, postgres::NAMESPACE_CATALOG_NAMESPACE_OID, postgres::CLASS_TABLE_OID,
                            postgres::CLASS_NAMESPACE_INDEX_OID, "pg_class_namespace_index",
                            postgres::Builder::GetClassNamespaceIndexSchema(db_oid_));
  TERRIER_ASSERT(retval, "Bootstrap operations should not fail");
  retval = SetIndexPointer(txn, postgres::CLASS_NAMESPACE_INDEX_OID, classes_namespace_index_);
  TERRIER_ASSERT(retval, "Bootstrap operations should not fail");

  // pg_index and associated indexes
  retval = CreateTableEntry(txn, postgres::INDEX_TABLE_OID, postgres::NAMESPACE_CATALOG_NAMESPACE_OID, "pg_index",
                            postgres::Builder::GetIndexTableSchema());
  TERRIER_ASSERT(retval, "Bootstrap operations should not fail");
  retval = SetTablePointer(txn, postgres::INDEX_TABLE_OID, indexes_);
  TERRIER_ASSERT(retval, "Bootstrap operations should not fail");

  retval = CreateIndexEntry(txn, postgres::NAMESPACE_CATALOG_NAMESPACE_OID, postgres::INDEX_TABLE_OID,
                            postgres::INDEX_OID_INDEX_OID, "pg_index_oid_index",
                            postgres::Builder::GetIndexOidIndexSchema(db_oid_));
  TERRIER_ASSERT(retval, "Bootstrap operations should not fail");
  retval = SetIndexPointer(txn, postgres::INDEX_OID_INDEX_OID, indexes_oid_index_);
  TERRIER_ASSERT(retval, "Bootstrap operations should not fail");

  retval = CreateIndexEntry(txn, postgres::NAMESPACE_CATALOG_NAMESPACE_OID, postgres::INDEX_TABLE_OID,
                            postgres::INDEX_TABLE_INDEX_OID, "pg_index_table_index",
                            postgres::Builder::GetIndexTableIndexSchema(db_oid_));
  TERRIER_ASSERT(retval, "Bootstrap operations should not fail");
  retval = SetIndexPointer(txn, postgres::INDEX_TABLE_INDEX_OID, indexes_table_index_);
  TERRIER_ASSERT(retval, "Bootstrap operations should not fail");

  // pg_attribute and associated indexes
  retval = CreateTableEntry(txn, postgres::COLUMN_TABLE_OID, postgres::NAMESPACE_CATALOG_NAMESPACE_OID, "pg_attribute",
                            postgres::Builder::GetColumnTableSchema());
  TERRIER_ASSERT(retval, "Bootstrap operations should not fail");
  retval = SetTablePointer(txn, postgres::COLUMN_TABLE_OID, columns_);
  TERRIER_ASSERT(retval, "Bootstrap operations should not fail");

  retval = CreateIndexEntry(txn, postgres::NAMESPACE_CATALOG_NAMESPACE_OID, postgres::COLUMN_TABLE_OID,
                            postgres::COLUMN_OID_INDEX_OID, "pg_attribute_oid_index",
                            postgres::Builder::GetColumnOidIndexSchema(db_oid_));
  TERRIER_ASSERT(retval, "Bootstrap operations should not fail");
  retval = SetIndexPointer(txn, postgres::COLUMN_OID_INDEX_OID, columns_oid_index_);
  TERRIER_ASSERT(retval, "Bootstrap operations should not fail");

  retval = CreateIndexEntry(txn, postgres::NAMESPACE_CATALOG_NAMESPACE_OID, postgres::COLUMN_TABLE_OID,
                            postgres::COLUMN_NAME_INDEX_OID, "pg_attribute_name_index",
                            postgres::Builder::GetColumnNameIndexSchema(db_oid_));
  TERRIER_ASSERT(retval, "Bootstrap operations should not fail");
  retval = SetIndexPointer(txn, postgres::COLUMN_NAME_INDEX_OID, columns_name_index_);
  TERRIER_ASSERT(retval, "Bootstrap operations should not fail");

  // pg_type and associated indexes
  retval = CreateTableEntry(txn, postgres::TYPE_TABLE_OID, postgres::NAMESPACE_CATALOG_NAMESPACE_OID, "pg_type",
                            postgres::Builder::GetTypeTableSchema());
  TERRIER_ASSERT(retval, "Bootstrap operations should not fail");
  retval = SetTablePointer(txn, postgres::TYPE_TABLE_OID, types_);
  TERRIER_ASSERT(retval, "Bootstrap operations should not fail");

  retval = CreateIndexEntry(txn, postgres::NAMESPACE_CATALOG_NAMESPACE_OID, postgres::TYPE_TABLE_OID,
                            postgres::TYPE_OID_INDEX_OID, "pg_type_oid_index",
                            postgres::Builder::GetTypeOidIndexSchema(db_oid_));
  TERRIER_ASSERT(retval, "Bootstrap operations should not fail");
  retval = SetIndexPointer(txn, postgres::TYPE_OID_INDEX_OID, types_oid_index_);
  TERRIER_ASSERT(retval, "Bootstrap operations should not fail");

  retval = CreateIndexEntry(txn, postgres::NAMESPACE_CATALOG_NAMESPACE_OID, postgres::TYPE_TABLE_OID,
                            postgres::TYPE_NAME_INDEX_OID, "pg_type_name_index",
                            postgres::Builder::GetTypeNameIndexSchema(db_oid_));
  TERRIER_ASSERT(retval, "Bootstrap operations should not fail");
  retval = SetIndexPointer(txn, postgres::TYPE_NAME_INDEX_OID, types_name_index_);
  TERRIER_ASSERT(retval, "Bootstrap operations should not fail");

  retval = CreateIndexEntry(txn, postgres::NAMESPACE_CATALOG_NAMESPACE_OID, postgres::TYPE_TABLE_OID,
                            postgres::TYPE_NAMESPACE_INDEX_OID, "pg_type_namespace_index",
                            postgres::Builder::GetTypeNamespaceIndexSchema(db_oid_));
  TERRIER_ASSERT(retval, "Bootstrap operations should not fail");
  retval = SetIndexPointer(txn, postgres::TYPE_NAMESPACE_INDEX_OID, types_namespace_index_);
  TERRIER_ASSERT(retval, "Bootstrap operations should not fail");

  // pg_constraint and associated indexes
  retval = CreateTableEntry(txn, postgres::CONSTRAINT_TABLE_OID, postgres::NAMESPACE_CATALOG_NAMESPACE_OID,
                            "pg_constraint", postgres::Builder::GetConstraintTableSchema());
  TERRIER_ASSERT(retval, "Bootstrap operations should not fail");
  retval = SetTablePointer(txn, postgres::CONSTRAINT_TABLE_OID, constraints_);
  TERRIER_ASSERT(retval, "Bootstrap operations should not fail");

  retval = CreateIndexEntry(txn, postgres::NAMESPACE_CATALOG_NAMESPACE_OID, postgres::CONSTRAINT_TABLE_OID,
                            postgres::CONSTRAINT_OID_INDEX_OID, "pg_constraint_oid_index",
                            postgres::Builder::GetConstraintOidIndexSchema(db_oid_));
  TERRIER_ASSERT(retval, "Bootstrap operations should not fail");
  retval = SetIndexPointer(txn, postgres::CONSTRAINT_OID_INDEX_OID, constraints_oid_index_);
  TERRIER_ASSERT(retval, "Bootstrap operations should not fail");

  retval = CreateIndexEntry(txn, postgres::NAMESPACE_CATALOG_NAMESPACE_OID, postgres::CONSTRAINT_TABLE_OID,
                            postgres::CONSTRAINT_NAME_INDEX_OID, "pg_constraint_name_index",
                            postgres::Builder::GetConstraintNameIndexSchema(db_oid_));
  TERRIER_ASSERT(retval, "Bootstrap operations should not fail");
  retval = SetIndexPointer(txn, postgres::CONSTRAINT_NAME_INDEX_OID, constraints_name_index_);
  TERRIER_ASSERT(retval, "Bootstrap operations should not fail");

  retval = CreateIndexEntry(txn, postgres::NAMESPACE_CATALOG_NAMESPACE_OID, postgres::CONSTRAINT_TABLE_OID,
                            postgres::CONSTRAINT_NAMESPACE_INDEX_OID, "pg_constraint_namespace_index",
                            postgres::Builder::GetConstraintNamespaceIndexSchema(db_oid_));
  TERRIER_ASSERT(retval, "Bootstrap operations should not fail");
  retval = SetIndexPointer(txn, postgres::CONSTRAINT_NAMESPACE_INDEX_OID, constraints_namespace_index_);
  TERRIER_ASSERT(retval, "Bootstrap operations should not fail");

  retval = CreateIndexEntry(txn, postgres::NAMESPACE_CATALOG_NAMESPACE_OID, postgres::CONSTRAINT_TABLE_OID,
                            postgres::CONSTRAINT_TABLE_INDEX_OID, "pg_constraint_table_index",
                            postgres::Builder::GetConstraintTableIndexSchema(db_oid_));
  TERRIER_ASSERT(retval, "Bootstrap operations should not fail");
  retval = SetIndexPointer(txn, postgres::CONSTRAINT_TABLE_INDEX_OID, constraints_table_index_);
  TERRIER_ASSERT(retval, "Bootstrap operations should not fail");

  retval = CreateIndexEntry(txn, postgres::NAMESPACE_CATALOG_NAMESPACE_OID, postgres::CONSTRAINT_TABLE_OID,
                            postgres::CONSTRAINT_INDEX_INDEX_OID, "pg_constraint_index_index",
                            postgres::Builder::GetConstraintIndexIndexSchema(db_oid_));
  TERRIER_ASSERT(retval, "Bootstrap operations should not fail");
  retval = SetIndexPointer(txn, postgres::CONSTRAINT_INDEX_INDEX_OID, constraints_index_index_);
  TERRIER_ASSERT(retval, "Bootstrap operations should not fail");

  retval = CreateIndexEntry(txn, postgres::NAMESPACE_CATALOG_NAMESPACE_OID, postgres::CONSTRAINT_TABLE_OID,
                            postgres::CONSTRAINT_FOREIGNTABLE_INDEX_OID, "pg_constraint_foreigntable_index",
                            postgres::Builder::GetConstraintForeignTableIndexSchema(db_oid_));
  TERRIER_ASSERT(retval, "Bootstrap operations should not fail");
  retval = SetIndexPointer(txn, postgres::CONSTRAINT_FOREIGNTABLE_INDEX_OID, constraints_foreigntable_index_);
  TERRIER_ASSERT(retval, "Bootstrap operations should not fail");
}

void DatabaseCatalog::BootstrapPRIs() {
  // TODO(Matt): another potential optimization in the future would be to cache the offsets, rather than the maps
  // themselves (see TPC-C microbenchmark transactions for example). That seems premature right now though.

  // pg_namespace
  const std::vector<col_oid_t> pg_namespace_all_oids{postgres::PG_NAMESPACE_ALL_COL_OIDS.cbegin(),
                                                     postgres::PG_NAMESPACE_ALL_COL_OIDS.cend()};
  pg_namespace_all_cols_pri_ = namespaces_->InitializerForProjectedRow(pg_namespace_all_oids);
  pg_namespace_all_cols_prm_ = namespaces_->ProjectionMapForOids(pg_namespace_all_oids);

  const std::vector<col_oid_t> delete_namespace_oids{postgres::NSPNAME_COL_OID};
  delete_namespace_pri_ = namespaces_->InitializerForProjectedRow(delete_namespace_oids);

  const std::vector<col_oid_t> get_namespace_oids{postgres::NSPOID_COL_OID};
  get_namespace_pri_ = namespaces_->InitializerForProjectedRow(get_namespace_oids);

  // pg_attribute
  const std::vector<col_oid_t> pg_attribute_all_oids{postgres::PG_ATTRIBUTE_ALL_COL_OIDS.cbegin(),
                                                     postgres::PG_ATTRIBUTE_ALL_COL_OIDS.end()};
  pg_attribute_all_cols_pri_ = columns_->InitializerForProjectedRow(pg_attribute_all_oids);
  pg_attribute_all_cols_prm_ = columns_->ProjectionMapForOids(pg_attribute_all_oids);

  const std::vector<col_oid_t> get_columns_oids{postgres::ATTNUM_COL_OID,     postgres::ATTNAME_COL_OID,
                                                postgres::ATTTYPID_COL_OID,   postgres::ATTLEN_COL_OID,
                                                postgres::ATTNOTNULL_COL_OID, postgres::ADSRC_COL_OID};
  get_columns_pri_ = columns_->InitializerForProjectedRow(get_columns_oids);
  get_columns_prm_ = columns_->ProjectionMapForOids(get_columns_oids);

  const std::vector<col_oid_t> delete_columns_oids{postgres::ATTNUM_COL_OID, postgres::ATTNAME_COL_OID};
  delete_columns_pri_ = columns_->InitializerForProjectedRow(delete_columns_oids);
  delete_columns_prm_ = columns_->ProjectionMapForOids(delete_columns_oids);

  // pg_class
  const std::vector<col_oid_t> pg_class_all_oids{postgres::PG_CLASS_ALL_COL_OIDS.cbegin(),
                                                 postgres::PG_CLASS_ALL_COL_OIDS.cend()};
  pg_class_all_cols_pri_ = classes_->InitializerForProjectedRow(pg_class_all_oids);
  pg_class_all_cols_prm_ = classes_->ProjectionMapForOids(pg_class_all_oids);

  const std::vector<col_oid_t> get_class_oid_kind_oids{postgres::RELOID_COL_OID, postgres::RELKIND_COL_OID};
  get_class_oid_kind_pri_ = classes_->InitializerForProjectedRow(get_class_oid_kind_oids);

  const std::vector<col_oid_t> set_class_pointer_oids{postgres::REL_PTR_COL_OID};
  set_class_pointer_pri_ = classes_->InitializerForProjectedRow(set_class_pointer_oids);

  const std::vector<col_oid_t> set_class_schema_oids{postgres::REL_SCHEMA_COL_OID};
  set_class_schema_pri_ = classes_->InitializerForProjectedRow(set_class_schema_oids);

  const std::vector<col_oid_t> get_class_pointer_kind_oids{postgres::REL_PTR_COL_OID, postgres::RELKIND_COL_OID};
  get_class_pointer_kind_pri_ = classes_->InitializerForProjectedRow(get_class_pointer_kind_oids);

  const std::vector<col_oid_t> get_class_schema_pointer_kind_oids{postgres::REL_SCHEMA_COL_OID,
                                                                  postgres::RELKIND_COL_OID};
  get_class_schema_pointer_kind_pri_ = classes_->InitializerForProjectedRow(get_class_schema_pointer_kind_oids);

  const std::vector<col_oid_t> get_class_object_and_schema_oids{postgres::REL_PTR_COL_OID,
                                                                postgres::REL_SCHEMA_COL_OID};
  get_class_object_and_schema_pri_ = classes_->InitializerForProjectedRow(get_class_object_and_schema_oids);
  get_class_object_and_schema_prm_ = classes_->ProjectionMapForOids(get_class_object_and_schema_oids);

  // pg_index
  const std::vector<col_oid_t> pg_index_all_oids{postgres::PG_INDEX_ALL_COL_OIDS.cbegin(),
                                                 postgres::PG_INDEX_ALL_COL_OIDS.cend()};
  pg_index_all_cols_pri_ = indexes_->InitializerForProjectedRow(pg_index_all_oids);
  pg_index_all_cols_prm_ = indexes_->ProjectionMapForOids(pg_index_all_oids);

  const std::vector<col_oid_t> get_indexes_oids{postgres::INDOID_COL_OID};
  get_indexes_pri_ = indexes_->InitializerForProjectedRow(get_class_oid_kind_oids);

  const std::vector<col_oid_t> delete_index_oids{postgres::INDOID_COL_OID, postgres::INDRELID_COL_OID};
  delete_index_pri_ = indexes_->InitializerForProjectedRow(delete_index_oids);
  delete_index_prm_ = indexes_->ProjectionMapForOids(delete_index_oids);

  // pg_type
  const std::vector<col_oid_t> pg_type_all_oids{postgres::PG_TYPE_ALL_COL_OIDS.cbegin(),
                                                postgres::PG_TYPE_ALL_COL_OIDS.cend()};
  pg_type_all_cols_pri_ = types_->InitializerForProjectedRow(pg_type_all_oids);
  pg_type_all_cols_prm_ = types_->ProjectionMapForOids(pg_type_all_oids);
}

namespace_oid_t DatabaseCatalog::CreateNamespace(transaction::TransactionContext *const txn, const std::string &name) {
  const namespace_oid_t ns_oid{next_oid_++};
  if (!CreateNamespace(txn, name, ns_oid)) {
    return INVALID_NAMESPACE_OID;
  }
  return ns_oid;
}

bool DatabaseCatalog::CreateNamespace(transaction::TransactionContext *const txn, const std::string &name,
                                      const namespace_oid_t ns_oid) {
  // Step 1: Insert into table
  const auto name_varlen = storage::StorageUtil::CreateVarlen(name);
  // Get & Fill Redo Record
  auto *const redo = txn->StageWrite(db_oid_, postgres::NAMESPACE_TABLE_OID, pg_namespace_all_cols_pri_);
  // Write the attributes in the Redo Record
  *(reinterpret_cast<namespace_oid_t *>(
      redo->Delta()->AccessForceNotNull(pg_namespace_all_cols_prm_[postgres::NSPOID_COL_OID]))) = ns_oid;
  *(reinterpret_cast<storage::VarlenEntry *>(
      redo->Delta()->AccessForceNotNull(pg_namespace_all_cols_prm_[postgres::NSPNAME_COL_OID]))) = name_varlen;
  // Finally, insert into the table to get the tuple slot
  const auto tuple_slot = namespaces_->Insert(txn, redo);

  // Step 2: Insert into name index
  auto name_pri = namespaces_name_index_->GetProjectedRowInitializer();
  byte *const buffer = common::AllocationUtil::AllocateAligned(name_pri.ProjectedRowSize());
  auto *index_pr = name_pri.InitializeRow(buffer);
  // Write the attributes in the ProjectedRow
  *(reinterpret_cast<storage::VarlenEntry *>(index_pr->AccessForceNotNull(0))) = name_varlen;

  if (!namespaces_name_index_->InsertUnique(txn, *index_pr, tuple_slot)) {
    // There was a name conflict and we need to abort.  Free the buffer and return false to indicate failure
    delete[] buffer;
    return false;
  }

  // Step 3: Insert into oid index
  auto oid_pri = namespaces_oid_index_->GetProjectedRowInitializer();
  // Reuse buffer since an u32 column is smaller than a varlen column
  index_pr = oid_pri.InitializeRow(buffer);
  // Write the attributes in the ProjectedRow
  *(reinterpret_cast<namespace_oid_t *>(index_pr->AccessForceNotNull(0))) = ns_oid;
  const bool UNUSED_ATTRIBUTE result = namespaces_oid_index_->InsertUnique(txn, *index_pr, tuple_slot);
  TERRIER_ASSERT(result, "Assigned namespace OID failed to be unique.");

  // Finish
  delete[] buffer;
  return true;
}

bool DatabaseCatalog::DeleteNamespace(transaction::TransactionContext *const txn, const namespace_oid_t ns_oid) {
  // Step 1: Read the oid index
  // Buffer is large enough for all prs because it's meant to hold 1 VarlenEntry
  byte *const buffer = common::AllocationUtil::AllocateAligned(delete_namespace_pri_.ProjectedRowSize());
  const auto oid_pri = namespaces_oid_index_->GetProjectedRowInitializer();
  auto *pr = oid_pri.InitializeRow(buffer);
  // Write the attributes in the ProjectedRow
  *(reinterpret_cast<namespace_oid_t *>(pr->AccessForceNotNull(0))) = ns_oid;
  // Scan index
  std::vector<storage::TupleSlot> index_results;
  namespaces_oid_index_->ScanKey(*txn, *pr, &index_results);
  if (index_results.empty()) {
    // oid not found in the index, so namespace doesn't exist. Free the buffer and return false to indicate failure
    delete[] buffer;
    return false;
  }
  TERRIER_ASSERT(index_results.size() == 1, "Namespace OID not unique in index");
  const auto tuple_slot = index_results[0];

  // Step 2: Select from the table to get the name
  pr = delete_namespace_pri_.InitializeRow(buffer);
  auto UNUSED_ATTRIBUTE result = namespaces_->Select(txn, tuple_slot, pr);
  TERRIER_ASSERT(result, "Index scan did a visibility check, so Select shouldn't fail at this point.");
  const auto name_varlen = *reinterpret_cast<storage::VarlenEntry *>(pr->AccessForceNotNull(0));

  // Step 3: Delete from table
  txn->StageDelete(db_oid_, postgres::NAMESPACE_TABLE_OID, tuple_slot);
  if (!namespaces_->Delete(txn, tuple_slot)) {
    // Someone else has a write-lock. Free the buffer and return false to indicate failure
    delete[] buffer;
    return false;
  }

  // Step 4: Delete from oid index
  pr = oid_pri.InitializeRow(buffer);
  // Write the attributes in the ProjectedRow
  *(reinterpret_cast<namespace_oid_t *>(pr->AccessForceNotNull(0))) = ns_oid;
  namespaces_oid_index_->Delete(txn, *pr, tuple_slot);

  // Step 5: Delete from name index
  const auto name_pri = namespaces_name_index_->GetProjectedRowInitializer();
  pr = name_pri.InitializeRow(buffer);
  // Write the attributes in the ProjectedRow
  *(reinterpret_cast<storage::VarlenEntry *>(pr->AccessForceNotNull(0))) = name_varlen;
  namespaces_name_index_->Delete(txn, *pr, tuple_slot);

  // Finish
  delete[] buffer;
  return true;
}

namespace_oid_t DatabaseCatalog::GetNamespaceOid(transaction::TransactionContext *txn, const std::string &name) {
  // Step 1: Read the name index
  const auto name_pri = namespaces_name_index_->GetProjectedRowInitializer();
  // Buffer is large enough for all prs because it's meant to hold 1 VarlenEntry
  byte *const buffer = common::AllocationUtil::AllocateAligned(name_pri.ProjectedRowSize());
  auto *pr = name_pri.InitializeRow(buffer);
  // Scan the name index
  const auto name_varlen = storage::StorageUtil::CreateVarlen(name);
  *(reinterpret_cast<storage::VarlenEntry *>(pr->AccessForceNotNull(0))) = name_varlen;
  std::vector<storage::TupleSlot> index_results;
  namespaces_name_index_->ScanKey(*txn, *pr, &index_results);

  // Clean up the varlen's buffer in the case it wasn't inlined.
  if (!name_varlen.IsInlined()) {
    delete[] name_varlen.Content();
  }

  if (index_results.empty()) {
    // namespace not found in the index, so namespace doesn't exist. Free the buffer and return false to indicate
    // failure
    delete[] buffer;
    return INVALID_NAMESPACE_OID;
  }
  TERRIER_ASSERT(index_results.size() == 1, "Namespace name not unique in index");
  const auto tuple_slot = index_results[0];

  // Step 2: Scan the table to get the oid
  pr = get_namespace_pri_.InitializeRow(buffer);

  const auto UNUSED_ATTRIBUTE result = namespaces_->Select(txn, tuple_slot, pr);
  TERRIER_ASSERT(result, "Index scan did a visibility check, so Select shouldn't fail at this point.");
  const auto ns_oid = *reinterpret_cast<namespace_oid_t *>(pr->AccessForceNotNull(0));

  // Finish
  delete[] buffer;
  return ns_oid;
}

template <typename Column, typename ClassOid, typename ColOid>
bool DatabaseCatalog::CreateColumn(transaction::TransactionContext *const txn, const ClassOid class_oid,
                                   const ColOid col_oid, const Column &col) {
  // Step 1: Insert into the table
  auto *const redo = txn->StageWrite(db_oid_, postgres::COLUMN_TABLE_OID, pg_attribute_all_cols_pri_);
  // Write the attributes in the Redo Record
  auto oid_entry = reinterpret_cast<ColOid *>(
      redo->Delta()->AccessForceNotNull(pg_attribute_all_cols_prm_[postgres::ATTNUM_COL_OID]));
  auto relid_entry = reinterpret_cast<ClassOid *>(
      redo->Delta()->AccessForceNotNull(pg_attribute_all_cols_prm_[postgres::ATTRELID_COL_OID]));
  auto name_entry = reinterpret_cast<storage::VarlenEntry *>(
      redo->Delta()->AccessForceNotNull(pg_attribute_all_cols_prm_[postgres::ATTNAME_COL_OID]));
  auto type_entry = reinterpret_cast<type::TypeId *>(
      redo->Delta()->AccessForceNotNull(pg_attribute_all_cols_prm_[postgres::ATTTYPID_COL_OID]));
  auto len_entry = reinterpret_cast<uint16_t *>(
      redo->Delta()->AccessForceNotNull(pg_attribute_all_cols_prm_[postgres::ATTLEN_COL_OID]));
  auto notnull_entry = reinterpret_cast<bool *>(
      redo->Delta()->AccessForceNotNull(pg_attribute_all_cols_prm_[postgres::ATTNOTNULL_COL_OID]));
  auto dsrc_entry = reinterpret_cast<storage::VarlenEntry *>(
      redo->Delta()->AccessForceNotNull(pg_attribute_all_cols_prm_[postgres::ADSRC_COL_OID]));
  *oid_entry = col_oid;
  *relid_entry = class_oid;
  const auto name_varlen = storage::StorageUtil::CreateVarlen(col.Name());

  *name_entry = name_varlen;
  *type_entry = col.Type();
  // TODO(Amadou): Figure out what really goes here for varlen. Unclear if it's attribute size (16) or varlen length
  *len_entry = (col.Type() == type::TypeId::VARCHAR || col.Type() == type::TypeId::VARBINARY) ? col.MaxVarlenSize()
                                                                                              : col.AttrSize();
  *notnull_entry = !col.Nullable();
  storage::VarlenEntry dsrc_varlen = storage::StorageUtil::CreateVarlen(col.StoredExpression()->ToJson().dump());
  *dsrc_entry = dsrc_varlen;
  // Finally, insert into the table to get the tuple slot
  const auto tupleslot = columns_->Insert(txn, redo);

  // Step 2: Insert into name index
  const auto name_pri = columns_name_index_->GetProjectedRowInitializer();
  // Create a buffer large enough for all columns
  auto *const buffer = common::AllocationUtil::AllocateAligned(name_pri.ProjectedRowSize());
  auto *pr = name_pri.InitializeRow(buffer);
  // Write the attributes in the ProjectedRow. We know the offsets without the map because of the ordering of attribute
  // sizes
  *(reinterpret_cast<storage::VarlenEntry *>(pr->AccessForceNotNull(0))) = name_varlen;
  *(reinterpret_cast<ClassOid *>(pr->AccessForceNotNull(1))) = class_oid;

  if (!columns_name_index_->InsertUnique(txn, *pr, tupleslot)) {
    // There was a name conflict and we need to abort.  Free the buffer and return false to indicate failure
    delete[] buffer;

    // Clean up the varlen's buffer in the case it wasn't inlined.
    if (!name_varlen.IsInlined()) {
      delete[] name_varlen.Content();
    }

    return false;
  }

  // Step 3: Insert into oid index
  const auto oid_pri = columns_oid_index_->GetProjectedRowInitializer();
  auto oid_prm = columns_oid_index_->GetKeyOidToOffsetMap();
  pr = oid_pri.InitializeRow(buffer);
  // Write the attributes in the ProjectedRow. These hardcoded indexkeycol_oids come from
  // Builder::GetColumnOidIndexSchema()
  *(reinterpret_cast<ClassOid *>(pr->AccessForceNotNull(oid_prm[indexkeycol_oid_t(1)]))) = class_oid;
  *(reinterpret_cast<ColOid *>(pr->AccessForceNotNull(oid_prm[indexkeycol_oid_t(2)]))) = col_oid;

  bool UNUSED_ATTRIBUTE result = columns_oid_index_->InsertUnique(txn, *pr, tupleslot);
  TERRIER_ASSERT(result, "Assigned OIDs failed to be unique.");

  // Finish
  delete[] buffer;
  return true;
}

template <typename Column, typename ClassOid, typename ColOid>
std::vector<Column> DatabaseCatalog::GetColumns(transaction::TransactionContext *const txn, ClassOid class_oid) {
  // Step 1: Read Index

  const auto oid_pri = columns_oid_index_->GetProjectedRowInitializer();
  auto oid_prm = columns_oid_index_->GetKeyOidToOffsetMap();

  // Buffer is large enough to hold all prs
  byte *const buffer = common::AllocationUtil::AllocateAligned(get_columns_pri_.ProjectedRowSize());
  byte *const key_buffer = common::AllocationUtil::AllocateAligned(oid_pri.ProjectedRowSize());
  // Scan the class index
  TERRIER_ASSERT(get_columns_pri_.ProjectedRowSize() >= oid_pri.ProjectedRowSize(),
                 "Buffer must be large enough to fit largest PR");
  auto *pr = oid_pri.InitializeRow(buffer);
  auto *pr_high = oid_pri.InitializeRow(key_buffer);

  // Write the attributes in the ProjectedRow
  // Low key (class, INVALID_COLUMN_OID)
  *(reinterpret_cast<ClassOid *>(pr->AccessForceNotNull(oid_prm[indexkeycol_oid_t(1)]))) = class_oid;
  *(reinterpret_cast<ColOid *>(pr->AccessForceNotNull(oid_prm[indexkeycol_oid_t(2)]))) = ColOid(0);

  // High key (class + 1, INVALID_COLUMN_OID)
  *(reinterpret_cast<ClassOid *>(pr_high->AccessForceNotNull(oid_prm[indexkeycol_oid_t(1)]))) = ++class_oid;
  *(reinterpret_cast<ColOid *>(pr_high->AccessForceNotNull(oid_prm[indexkeycol_oid_t(2)]))) = ColOid(0);
  std::vector<storage::TupleSlot> index_results;
  columns_oid_index_->ScanAscending(*txn, *pr, *pr_high, &index_results);

  if (index_results.empty()) {
    // class not found in the index, so class doesn't exist. Free the buffer and return nullptr to indicate failure
    delete[] buffer;
    delete[] key_buffer;
    return {};
  }

  // Step 2: Scan the table to get the columns
  std::vector<Column> cols;
  pr = get_columns_pri_.InitializeRow(buffer);
  for (const auto &slot : index_results) {
    const auto UNUSED_ATTRIBUTE result = columns_->Select(txn, slot, pr);
    TERRIER_ASSERT(result, "Index scan did a visibility check, so Select shouldn't fail at this point.");
    cols.emplace_back(MakeColumn<Column, ColOid>(pr, get_columns_prm_));
  }

  // TODO(Matt): do we have any way to assert that we got the number of attributes we expect? From another attribute in
  // another catalog table maybe?

  // Finish
  delete[] buffer;
  delete[] key_buffer;
  return cols;
}

// TODO(Matt): we need a DeleteColumn()

template <typename Column, typename ClassOid>
bool DatabaseCatalog::DeleteColumns(transaction::TransactionContext *const txn, const ClassOid class_oid) {
  // Step 1: Read Index
  const auto oid_pri = columns_oid_index_->GetProjectedRowInitializer();
  auto oid_prm = columns_oid_index_->GetKeyOidToOffsetMap();
  const auto name_pri = columns_name_index_->GetProjectedRowInitializer();

  // Buffer is large enough to hold all prs
  byte *const buffer = common::AllocationUtil::AllocateAligned(delete_columns_pri_.ProjectedRowSize());
  byte *const key_buffer = common::AllocationUtil::AllocateAligned(name_pri.ProjectedRowSize());
  // Scan the class index
  auto *pr = oid_pri.InitializeRow(buffer);
  auto *key_pr = oid_pri.InitializeRow(key_buffer);

  // Write the attributes in the ProjectedRow
  // Low key (class, INVALID_COLUMN_OID) [using uint32_t to avoid adding ColOid to template]
  *(reinterpret_cast<ClassOid *>(pr->AccessForceNotNull(oid_prm[indexkeycol_oid_t(1)]))) = class_oid;
  *(reinterpret_cast<uint32_t *>(pr->AccessForceNotNull(oid_prm[indexkeycol_oid_t(2)]))) = 0;

  auto next_oid = ClassOid(!class_oid + 1);
  // High key (class + 1, INVALID_COLUMN_OID) [using uint32_t to avoid adding ColOid to template]
  *(reinterpret_cast<ClassOid *>(key_pr->AccessForceNotNull(oid_prm[indexkeycol_oid_t(1)]))) = next_oid;
  *(reinterpret_cast<uint32_t *>(key_pr->AccessForceNotNull(oid_prm[indexkeycol_oid_t(2)]))) = 0;
  std::vector<storage::TupleSlot> index_results;
  columns_oid_index_->ScanAscending(*txn, *pr, *key_pr, &index_results);

  if (index_results.empty()) {
    delete[] buffer;
    return false;
  }

  // TODO(Matt): do we have any way to assert that we got the number of attributes we expect? From another attribute in
  // another catalog table maybe?

  // Step 2: Scan the table to get the columns
  pr = delete_columns_pri_.InitializeRow(buffer);
  for (const auto &slot : index_results) {
    // 1. Extract attributes from the tuple for the index deletions
    auto UNUSED_ATTRIBUTE result = columns_->Select(txn, slot, pr);
    TERRIER_ASSERT(result, "Index scan did a visibility check, so Select shouldn't fail at this point.");
    const auto *const col_name = reinterpret_cast<const storage::VarlenEntry *const>(
        pr->AccessWithNullCheck(delete_columns_prm_[postgres::ATTNAME_COL_OID]));
    TERRIER_ASSERT(col_name != nullptr, "Name shouldn't be NULL.");
    const auto *const col_oid =
        reinterpret_cast<const uint32_t *const>(pr->AccessWithNullCheck(delete_columns_prm_[postgres::ATTNUM_COL_OID]));
    TERRIER_ASSERT(col_oid != nullptr, "OID shouldn't be NULL.");

    // 2. Delete from the table
    txn->StageDelete(db_oid_, postgres::COLUMN_TABLE_OID, slot);
    result = columns_->Delete(txn, slot);
    if (!result) {
      // Failed to delete one of the columns, clean up and return false to indicate failure
      delete[] buffer;
      delete[] key_buffer;
      return false;
    }

    // 4. Delete from oid index
    key_pr = oid_pri.InitializeRow(key_buffer);
    // Write the attributes in the ProjectedRow. These hardcoded indexkeycol_oids come from
    // Builder::GetColumnOidIndexSchema()
    *(reinterpret_cast<ClassOid *>(key_pr->AccessForceNotNull(oid_prm[indexkeycol_oid_t(1)]))) = class_oid;
    *(reinterpret_cast<uint32_t *>(key_pr->AccessForceNotNull(oid_prm[indexkeycol_oid_t(2)]))) = *col_oid;
    columns_oid_index_->Delete(txn, *key_pr, slot);

    // 5. Delete from name index
    key_pr = name_pri.InitializeRow(key_buffer);
    // Write the attributes in the ProjectedRow. We know the offsets without the map because of the ordering of
    // attribute sizes
    *(reinterpret_cast<storage::VarlenEntry *>(key_pr->AccessForceNotNull(0))) = *col_name;
    *(reinterpret_cast<ClassOid *>(key_pr->AccessForceNotNull(1))) = class_oid;
    columns_name_index_->Delete(txn, *key_pr, slot);
  }
  delete[] buffer;
  delete[] key_buffer;
  return true;
}

table_oid_t DatabaseCatalog::CreateTable(transaction::TransactionContext *const txn, const namespace_oid_t ns,
                                         const std::string &name, const Schema &schema) {
  const table_oid_t table_oid = static_cast<table_oid_t>(next_oid_++);

  return CreateTableEntry(txn, table_oid, ns, name, schema) ? table_oid : INVALID_TABLE_OID;
}

bool DatabaseCatalog::DeleteTable(transaction::TransactionContext *const txn, const table_oid_t table) {
  // We should respect foreign key relations and attempt to delete the table's columns first
  auto result = DeleteColumns<Schema::Column, table_oid_t>(txn, table);
  if (!result) return false;

  const auto oid_pri = classes_oid_index_->GetProjectedRowInitializer();

  TERRIER_ASSERT(pg_class_all_cols_pri_.ProjectedRowSize() >= oid_pri.ProjectedRowSize(),
                 "Buffer must be allocated for largest ProjectedRow size");
  auto *const buffer = common::AllocationUtil::AllocateAligned(pg_class_all_cols_pri_.ProjectedRowSize());
  auto *const key_pr = oid_pri.InitializeRow(buffer);

  // Find the entry using the index
  *(reinterpret_cast<table_oid_t *>(key_pr->AccessForceNotNull(0))) = table;
  std::vector<storage::TupleSlot> index_results;
  classes_oid_index_->ScanKey(*txn, *key_pr, &index_results);
  if (index_results.empty()) {
    // TODO(Matt): we should verify what postgres does in this case
    // Index scan didn't find anything. This seems weird since we were able to enter this function with a table_oid.
    // That implies that it was visible to us. Maybe the table was dropped or renamed twice by the same txn?
    delete[] buffer;
    return false;
  }
  TERRIER_ASSERT(index_results.size() == 1, "You got more than one result from a unique index. How did you do that?");

  // Select the tuple out of the table before deletion. We need the attributes to do index deletions later
  auto *const table_pr = pg_class_all_cols_pri_.InitializeRow(buffer);
  result = classes_->Select(txn, index_results[0], table_pr);
  TERRIER_ASSERT(result, "Select must succeed if the index scan gave a visible result.");

  // Delete from pg_classes table
  txn->StageDelete(db_oid_, postgres::CLASS_TABLE_OID, index_results[0]);
  result = classes_->Delete(txn, index_results[0]);
  if (!result) {
    // write-write conflict. Someone beat us to this operation.
    delete[] buffer;
    return false;
  }

  // Get the attributes we need for indexes
  const table_oid_t table_oid = *(reinterpret_cast<const table_oid_t *const>(
      table_pr->AccessForceNotNull(pg_class_all_cols_prm_[postgres::RELOID_COL_OID])));
  TERRIER_ASSERT(table == table_oid,
                 "table oid from pg_classes did not match what was found by the index scan from the argument.");
  const namespace_oid_t ns_oid = *(reinterpret_cast<const namespace_oid_t *const>(
      table_pr->AccessForceNotNull(pg_class_all_cols_prm_[postgres::RELNAMESPACE_COL_OID])));
  const storage::VarlenEntry name_varlen = *(reinterpret_cast<const storage::VarlenEntry *const>(
      table_pr->AccessForceNotNull(pg_class_all_cols_prm_[postgres::RELNAME_COL_OID])));

  // Get the attributes we need for delete
  auto *const schema_ptr = *(reinterpret_cast<const Schema *const *const>(
      table_pr->AccessForceNotNull(pg_class_all_cols_prm_[postgres::REL_SCHEMA_COL_OID])));
  auto *const table_ptr = *(reinterpret_cast<storage::SqlTable *const *const>(
      table_pr->AccessForceNotNull(pg_class_all_cols_prm_[postgres::REL_PTR_COL_OID])));

  const auto oid_index_init = classes_oid_index_->GetProjectedRowInitializer();
  const auto name_index_init = classes_name_index_->GetProjectedRowInitializer();
  const auto ns_index_init = classes_namespace_index_->GetProjectedRowInitializer();

  // Delete from oid_index
  auto *index_pr = oid_index_init.InitializeRow(buffer);
  *(reinterpret_cast<table_oid_t *const>(index_pr->AccessForceNotNull(0))) = table_oid;
  classes_oid_index_->Delete(txn, *index_pr, index_results[0]);

  // Delete from name_index
  index_pr = name_index_init.InitializeRow(buffer);
  *(reinterpret_cast<storage::VarlenEntry *const>(index_pr->AccessForceNotNull(0))) = name_varlen;
  *(reinterpret_cast<namespace_oid_t *>(index_pr->AccessForceNotNull(1))) = ns_oid;
  classes_name_index_->Delete(txn, *index_pr, index_results[0]);

  // Delete from namespace_index
  index_pr = ns_index_init.InitializeRow(buffer);
  *(reinterpret_cast<namespace_oid_t *const>(index_pr->AccessForceNotNull(0))) = ns_oid;
  classes_namespace_index_->Delete(txn, *index_pr, index_results[0]);

  // Everything succeeded from an MVCC standpoint, register deferred action for the GC with txn manager. See base
  // function comment.
  txn->RegisterCommitAction([=](transaction::DeferredActionManager *deferred_action_manager) {
    deferred_action_manager->RegisterDeferredAction([=]() {
      deferred_action_manager->RegisterDeferredAction([=]() {
        // Defer an action upon commit to delete the table. Delete table will need a double deferral because there could
        // be transactions not yet unlinked by the GC that depend on the table
        delete schema_ptr;
        delete table_ptr;
      });
    });
  });

  delete[] buffer;
  return true;
}

std::pair<uint32_t, postgres::ClassKind> DatabaseCatalog::GetClassOidKind(transaction::TransactionContext *const txn,
                                                                          const namespace_oid_t ns_oid,
                                                                          const std::string &name) {
  const auto name_pri = classes_name_index_->GetProjectedRowInitializer();

  const auto name_varlen = storage::StorageUtil::CreateVarlen(name);

  // Buffer is large enough to hold all prs
  auto *const buffer = common::AllocationUtil::AllocateAligned(name_pri.ProjectedRowSize());
  auto pr = name_pri.InitializeRow(buffer);
  // Write the attributes in the ProjectedRow. We know the offsets without the map because of the ordering of attribute
  // sizes
  *(reinterpret_cast<storage::VarlenEntry *>(pr->AccessForceNotNull(0))) = name_varlen;
  *(reinterpret_cast<namespace_oid_t *>(pr->AccessForceNotNull(1))) = ns_oid;

  std::vector<storage::TupleSlot> index_results;
  classes_name_index_->ScanKey(*txn, *pr, &index_results);
  // Clean up the varlen's buffer in the case it wasn't inlined.
  if (!name_varlen.IsInlined()) {
    delete[] name_varlen.Content();
  }

  if (index_results.empty()) {
    delete[] buffer;
    // If the OID is invalid, we don't care the class kind and return a random one.
    return std::make_pair(0, postgres::ClassKind::REGULAR_TABLE);
  }
  TERRIER_ASSERT(index_results.size() == 1, "name not unique in classes_name_index_");

  TERRIER_ASSERT(get_class_oid_kind_pri_.ProjectedRowSize() <= name_pri.ProjectedRowSize(),
                 "I want to reuse this buffer because I'm lazy and malloc is slow but it needs to be big enough.");
  pr = get_class_oid_kind_pri_.InitializeRow(buffer);
  const auto result UNUSED_ATTRIBUTE = classes_->Select(txn, index_results[0], pr);
  TERRIER_ASSERT(result, "Index already verified visibility. This shouldn't fail.");

  // Write the attributes in the ProjectedRow. We know the offsets without the map because of the ordering of attribute
  // sizes
  const auto oid = *(reinterpret_cast<const uint32_t *const>(pr->AccessForceNotNull(0)));
  const auto kind = *(reinterpret_cast<const postgres::ClassKind *const>(pr->AccessForceNotNull(1)));

  // Finish
  delete[] buffer;
  return std::make_pair(oid, kind);
}

table_oid_t DatabaseCatalog::GetTableOid(transaction::TransactionContext *const txn, const namespace_oid_t ns,
                                         const std::string &name) {
  const auto oid_pair = GetClassOidKind(txn, ns, name);
  if (oid_pair.second != postgres::ClassKind::REGULAR_TABLE) {
    // User called GetTableOid on an object that doesn't have type REGULAR_TABLE
    return INVALID_TABLE_OID;
  }
  return table_oid_t(oid_pair.first);
}

bool DatabaseCatalog::SetTablePointer(transaction::TransactionContext *const txn, const table_oid_t table,
                                      const storage::SqlTable *const table_ptr) {
  // We need to defer the deletion because their may be subsequent undo records into this table that need to be GCed
  // before we can safely delete this.
  txn->RegisterAbortAction([=](transaction::DeferredActionManager *deferred_action_manager) {
    deferred_action_manager->RegisterDeferredAction([=]() { delete table_ptr; });
  });
  return SetClassPointer(txn, table, table_ptr, postgres::REL_PTR_COL_OID);
}

/**
 * Obtain the storage pointer for a SQL table
 * @param table to which we want the storage object
 * @return the storage object corresponding to the passed OID
 */
common::ManagedPointer<storage::SqlTable> DatabaseCatalog::GetTable(transaction::TransactionContext *const txn,
                                                                    const table_oid_t table) {
  const auto ptr_pair = GetClassPtrKind(txn, static_cast<uint32_t>(table));
  if (ptr_pair.second != postgres::ClassKind::REGULAR_TABLE) {
    // User called GetTable with an OID for an object that doesn't have type REGULAR_TABLE
    return common::ManagedPointer<storage::SqlTable>(nullptr);
  }
  return common::ManagedPointer(reinterpret_cast<storage::SqlTable *>(ptr_pair.first));
}

bool DatabaseCatalog::RenameTable(transaction::TransactionContext *const txn, const table_oid_t table,
                                  const std::string &name) {
  // TODO(John): Implement
  TERRIER_ASSERT(false, "Not implemented");
  return false;
}

bool DatabaseCatalog::UpdateSchema(transaction::TransactionContext *const txn, const table_oid_t table,
                                   Schema *const new_schema) {
  // TODO(John): Implement
  TERRIER_ASSERT(false, "Not implemented");
  return false;
}

const Schema &DatabaseCatalog::GetSchema(transaction::TransactionContext *const txn, const table_oid_t table) {
  const auto ptr_pair = GetClassSchemaPtrKind(txn, static_cast<uint32_t>(table));
  TERRIER_ASSERT(ptr_pair.first != nullptr, "Schema pointer shouldn't ever be NULL under current catalog semantics.");
  TERRIER_ASSERT(ptr_pair.second == postgres::ClassKind::REGULAR_TABLE, "Requested a table schema for a non-table");
  return *reinterpret_cast<Schema *>(ptr_pair.first);
}

std::vector<constraint_oid_t> DatabaseCatalog::GetConstraints(transaction::TransactionContext *txn, table_oid_t table) {
  // TODO(John): Implement
  TERRIER_ASSERT(false, "Not implemented");
  return {};
}

std::vector<index_oid_t> DatabaseCatalog::GetIndexOids(transaction::TransactionContext *txn, table_oid_t table) {
  // Initialize PR for index scan
  auto oid_pri = indexes_table_index_->GetProjectedRowInitializer();

  // Do not need projection map when there is only one column
  TERRIER_ASSERT(get_indexes_pri_.ProjectedRowSize() >= oid_pri.ProjectedRowSize(),
                 "Buffer must be allocated to fit largest PR");
  auto *const buffer = common::AllocationUtil::AllocateAligned(get_indexes_pri_.ProjectedRowSize());

  // Find all entries for the given table using the index
  auto *key_pr = oid_pri.InitializeRow(buffer);
  *(reinterpret_cast<table_oid_t *>(key_pr->AccessForceNotNull(0))) = table;
  std::vector<storage::TupleSlot> index_scan_results;
  indexes_table_index_->ScanKey(*txn, *key_pr, &index_scan_results);

  // If we found no indexes, return an empty list
  if (index_scan_results.empty()) {
    delete[] buffer;
    return {};
  }

  std::vector<index_oid_t> index_oids;
  auto *select_pr = get_indexes_pri_.InitializeRow(buffer);
  for (auto &slot : index_scan_results) {
    const auto result UNUSED_ATTRIBUTE = indexes_->Select(txn, slot, select_pr);
    TERRIER_ASSERT(result, "Index already verified visibility. This shouldn't fail.");
    index_oids.emplace_back(*(reinterpret_cast<index_oid_t *>(select_pr->AccessForceNotNull(0))));
  }

  // Finish
  delete[] buffer;
  return index_oids;
}

index_oid_t DatabaseCatalog::CreateIndex(transaction::TransactionContext *txn, namespace_oid_t ns,
                                         const std::string &name, table_oid_t table, const IndexSchema &schema) {
  const index_oid_t index_oid = static_cast<index_oid_t>(next_oid_++);
  return CreateIndexEntry(txn, ns, table, index_oid, name, schema) ? index_oid : INVALID_INDEX_OID;
}

bool DatabaseCatalog::DeleteIndex(transaction::TransactionContext *txn, index_oid_t index) {
  // We should respect foreign key relations and attempt to delete the table's columns first
  auto result = DeleteColumns<IndexSchema::Column, index_oid_t>(txn, index);
  if (!result) return false;

  // Initialize PRs for pg_class
  const auto class_oid_pri = classes_oid_index_->GetProjectedRowInitializer();

  // Allocate buffer for largest PR
  TERRIER_ASSERT(pg_class_all_cols_pri_.ProjectedRowSize() >= class_oid_pri.ProjectedRowSize(),
                 "Buffer must be allocated for largest ProjectedRow size");
  auto *const buffer = common::AllocationUtil::AllocateAligned(pg_class_all_cols_pri_.ProjectedRowSize());
  auto *key_pr = class_oid_pri.InitializeRow(buffer);

  // Find the entry using the index
  *(reinterpret_cast<index_oid_t *>(key_pr->AccessForceNotNull(0))) = index;
  std::vector<storage::TupleSlot> index_results;
  classes_oid_index_->ScanKey(*txn, *key_pr, &index_results);
  if (index_results.empty()) {
    // TODO(Matt): we should verify what postgres does in this case
    // Index scan didn't find anything. This seems weird since we were able to enter this function with an index_oid.
    // That implies that it was visible to us. Maybe the index was dropped or renamed twice by the same txn?
    delete[] buffer;
    return false;
  }
  TERRIER_ASSERT(index_results.size() == 1, "You got more than one result from a unique index. How did you do that?");

  // Select the tuple out of the table before deletion. We need the attributes to do index deletions later
  auto *table_pr = pg_class_all_cols_pri_.InitializeRow(buffer);
  result = classes_->Select(txn, index_results[0], table_pr);
  TERRIER_ASSERT(result, "Select must succeed if the index scan gave a visible result.");

  // Delete from pg_classes table
  txn->StageDelete(db_oid_, postgres::CLASS_TABLE_OID, index_results[0]);
  result = classes_->Delete(txn, index_results[0]);
  if (!result) {
    // write-write conflict. Someone beat us to this operation.
    delete[] buffer;
    return false;
  }

  // Get the attributes we need for pg_class indexes
  table_oid_t table_oid = *(reinterpret_cast<const table_oid_t *const>(
      table_pr->AccessForceNotNull(pg_class_all_cols_prm_[postgres::RELOID_COL_OID])));
  const namespace_oid_t ns_oid = *(reinterpret_cast<const namespace_oid_t *const>(
      table_pr->AccessForceNotNull(pg_class_all_cols_prm_[postgres::RELNAMESPACE_COL_OID])));
  const storage::VarlenEntry name_varlen = *(reinterpret_cast<const storage::VarlenEntry *const>(
      table_pr->AccessForceNotNull(pg_class_all_cols_prm_[postgres::RELNAME_COL_OID])));

  auto *const schema_ptr = *(reinterpret_cast<const IndexSchema *const *const>(
      table_pr->AccessForceNotNull(pg_class_all_cols_prm_[postgres::REL_SCHEMA_COL_OID])));
  auto *const index_ptr = *(reinterpret_cast<storage::index::Index *const *const>(
      table_pr->AccessForceNotNull(pg_class_all_cols_prm_[postgres::REL_PTR_COL_OID])));

  const auto class_oid_index_init = classes_oid_index_->GetProjectedRowInitializer();
  const auto class_name_index_init = classes_name_index_->GetProjectedRowInitializer();
  const auto class_ns_index_init = classes_namespace_index_->GetProjectedRowInitializer();

  // Delete from classes_oid_index_
  auto *index_pr = class_oid_index_init.InitializeRow(buffer);
  *(reinterpret_cast<table_oid_t *const>(index_pr->AccessForceNotNull(0))) = table_oid;
  classes_oid_index_->Delete(txn, *index_pr, index_results[0]);

  // Delete from classes_name_index_
  index_pr = class_name_index_init.InitializeRow(buffer);
  *(reinterpret_cast<storage::VarlenEntry *const>(index_pr->AccessForceNotNull(0))) = name_varlen;
  *(reinterpret_cast<namespace_oid_t *>(index_pr->AccessForceNotNull(1))) = ns_oid;
  classes_name_index_->Delete(txn, *index_pr, index_results[0]);

  // Delete from classes_namespace_index_
  index_pr = class_ns_index_init.InitializeRow(buffer);
  *(reinterpret_cast<namespace_oid_t *const>(index_pr->AccessForceNotNull(0))) = ns_oid;
  classes_namespace_index_->Delete(txn, *index_pr, index_results[0]);

  // Now we need to delete from pg_index and its indexes
  // Initialize PRs for pg_index
  const auto index_oid_pr = indexes_oid_index_->GetProjectedRowInitializer();
  const auto index_table_pr = indexes_table_index_->GetProjectedRowInitializer();

  TERRIER_ASSERT((pg_class_all_cols_pri_.ProjectedRowSize() >= delete_index_pri_.ProjectedRowSize()) &&
                     (pg_class_all_cols_pri_.ProjectedRowSize() >= index_oid_pr.ProjectedRowSize()) &&
                     (pg_class_all_cols_pri_.ProjectedRowSize() >= index_table_pr.ProjectedRowSize()),
                 "Buffer must be allocated for largest ProjectedRow size");

  // Find the entry in pg_index using the oid index
  index_results.clear();
  key_pr = index_oid_pr.InitializeRow(buffer);
  *(reinterpret_cast<index_oid_t *>(key_pr->AccessForceNotNull(0))) = index;
  indexes_oid_index_->ScanKey(*txn, *key_pr, &index_results);
  if (index_results.empty()) {
    // TODO(Matt): we should verify what postgres does in this case
    // Index scan didn't find anything. This seems weird since we were able to enter this function with an index_oid.
    // That implies that it was visible to us. Maybe the index was dropped or renamed twice by the same txn?
    delete[] buffer;
    return false;
  }
  TERRIER_ASSERT(index_results.size() == 1, "You got more than one result from a unique index. How did you do that?");

  // Select the tuple out of pg_index before deletion. We need the attributes to do index deletions later
  table_pr = delete_index_pri_.InitializeRow(buffer);
  result = indexes_->Select(txn, index_results[0], table_pr);
  TERRIER_ASSERT(result, "Select must succeed if the index scan gave a visible result.");

  TERRIER_ASSERT(index == *(reinterpret_cast<const index_oid_t *const>(
                              table_pr->AccessForceNotNull(delete_index_prm_[postgres::INDOID_COL_OID]))),
                 "index oid from pg_index did not match what was found by the index scan from the argument.");

  // Delete from pg_index table
  txn->StageDelete(db_oid_, postgres::INDEX_TABLE_OID, index_results[0]);
  result = indexes_->Delete(txn, index_results[0]);
  TERRIER_ASSERT(
      result,
      "Delete from pg_index should always succeed as write-write conflicts are detected during delete from pg_class");

  // Get the table oid
  table_oid = *(reinterpret_cast<const table_oid_t *const>(
      table_pr->AccessForceNotNull(delete_index_prm_[postgres::INDRELID_COL_OID])));

  // Delete from indexes_oid_index
  index_pr = index_oid_pr.InitializeRow(buffer);
  *(reinterpret_cast<index_oid_t *const>(index_pr->AccessForceNotNull(0))) = index;
  indexes_oid_index_->Delete(txn, *index_pr, index_results[0]);

  // Delete from indexes_table_index
  index_pr = index_table_pr.InitializeRow(buffer);
  *(reinterpret_cast<table_oid_t *const>(index_pr->AccessForceNotNull(0))) = table_oid;
  indexes_table_index_->Delete(txn, *index_pr, index_results[0]);

  // Everything succeeded from an MVCC standpoint, so register a deferred action for the GC to delete the index with txn
  // manager. See base function comment.
  txn->RegisterCommitAction([=](transaction::DeferredActionManager *deferred_action_manager) {
    deferred_action_manager->RegisterDeferredAction([=]() {
      deferred_action_manager->RegisterDeferredAction([=]() {
        delete schema_ptr;
        delete index_ptr;
      });
    });
  });

  delete[] buffer;
  return true;
}

bool DatabaseCatalog::SetTableSchemaPointer(transaction::TransactionContext *const txn, const table_oid_t oid,
                                            const Schema *const schema) {
  return SetClassPointer(txn, oid, schema, postgres::REL_SCHEMA_COL_OID);
}

bool DatabaseCatalog::SetIndexSchemaPointer(transaction::TransactionContext *const txn, const index_oid_t oid,
                                            const IndexSchema *const schema) {
  return SetClassPointer(txn, oid, schema, postgres::REL_SCHEMA_COL_OID);
}

template <typename ClassOid, typename Ptr>
bool DatabaseCatalog::SetClassPointer(transaction::TransactionContext *const txn, const ClassOid oid,
                                      const Ptr *const pointer, const col_oid_t class_col) {
  TERRIER_ASSERT((std::is_same<ClassOid, table_oid_t>::value &&
                  (std::is_same<Ptr, storage::SqlTable>::value || std::is_same<Ptr, catalog::Schema>::value)) ||
                     (std::is_same<ClassOid, index_oid_t>::value && (std::is_same<Ptr, storage::index::Index>::value ||
                                                                     std::is_same<Ptr, catalog::IndexSchema>::value)),
                 "OID type must correspond to the same object type (Table or index)");
  TERRIER_ASSERT(pointer != nullptr, "Why are you inserting nullptr here? That seems wrong.");
  const auto oid_pri = classes_oid_index_->GetProjectedRowInitializer();

  // Do not need to store the projection map because it is only a single column
  auto pr_init = classes_->InitializerForProjectedRow({class_col});
  TERRIER_ASSERT(pr_init.ProjectedRowSize() >= oid_pri.ProjectedRowSize(), "Buffer must allocated to fit largest PR");
  auto *const buffer = common::AllocationUtil::AllocateAligned(pr_init.ProjectedRowSize());
  auto *const key_pr = oid_pri.InitializeRow(buffer);

  // Find the entry using the index
  *(reinterpret_cast<ClassOid *>(key_pr->AccessForceNotNull(0))) = oid;
  std::vector<storage::TupleSlot> index_results;
  classes_oid_index_->ScanKey(*txn, *key_pr, &index_results);
  if (index_results.empty()) {
    // TODO(Matt): we should verify what postgres does in this case
    // Index scan didn't find anything. This seems weird since we were able to enter this function with an oid.
    // That implies that it was visible to us. Maybe the object was dropped or renamed twice by the same txn?
    delete[] buffer;
    return false;
  }
  TERRIER_ASSERT(index_results.size() == 1, "You got more than one result from a unique index. How did you do that?");

  auto &initializer =
      (class_col == catalog::postgres::REL_PTR_COL_OID) ? set_class_pointer_pri_ : set_class_schema_pri_;
  auto *update_redo = txn->StageWrite(db_oid_, postgres::CLASS_TABLE_OID, initializer);
  update_redo->SetTupleSlot(index_results[0]);
  auto *update_pr = update_redo->Delta();
  auto *const class_ptr_ptr = update_pr->AccessForceNotNull(0);
  *(reinterpret_cast<const Ptr **>(class_ptr_ptr)) = pointer;

  // Finish
  delete[] buffer;
  return classes_->Update(txn, update_redo);
}

bool DatabaseCatalog::SetIndexPointer(transaction::TransactionContext *const txn, const index_oid_t index,
                                      const storage::index::Index *const index_ptr) {
  // This needs to be deferred because if any items were subsequently inserted into this index, they will have deferred
  // abort actions that will be above this action on the abort stack.  The defer ensures we execute after them.
  txn->RegisterAbortAction([=](transaction::DeferredActionManager *deferred_action_manager) {
    deferred_action_manager->RegisterDeferredAction([=]() { delete index_ptr; });
  });
  return SetClassPointer(txn, index, index_ptr, postgres::REL_PTR_COL_OID);
}

common::ManagedPointer<storage::index::Index> DatabaseCatalog::GetIndex(transaction::TransactionContext *txn,
                                                                        index_oid_t index) {
  const auto ptr_pair = GetClassPtrKind(txn, static_cast<uint32_t>(index));
  if (ptr_pair.second != postgres::ClassKind::INDEX) {
    // User called GetTable with an OID for an object that doesn't have type REGULAR_TABLE
    return common::ManagedPointer<storage::index::Index>(nullptr);
  }
  return common::ManagedPointer(reinterpret_cast<storage::index::Index *>(ptr_pair.first));
}

index_oid_t DatabaseCatalog::GetIndexOid(transaction::TransactionContext *txn, namespace_oid_t ns,
                                         const std::string &name) {
  const auto oid_pair = GetClassOidKind(txn, ns, name);
  if (oid_pair.second != postgres::ClassKind::INDEX) {
    // User called GetIndexOid on an object that doesn't have type INDEX
    return INVALID_INDEX_OID;
  }
  return index_oid_t(oid_pair.first);
}

const IndexSchema &DatabaseCatalog::GetIndexSchema(transaction::TransactionContext *txn, index_oid_t index) {
  auto ptr_pair = GetClassSchemaPtrKind(txn, static_cast<uint32_t>(index));
  TERRIER_ASSERT(ptr_pair.first != nullptr, "Schema pointer shouldn't ever be NULL under current catalog semantics.");
  TERRIER_ASSERT(ptr_pair.second == postgres::ClassKind::INDEX, "Requested an index schema for a non-index");
  return *reinterpret_cast<IndexSchema *>(ptr_pair.first);
}

std::vector<std::pair<common::ManagedPointer<storage::index::Index>, const IndexSchema &>> DatabaseCatalog::GetIndexes(
    transaction::TransactionContext *txn, table_oid_t table) {
  // Step 1: Get all index oids on table
  // Initialize PR for index scan
  auto indexes_oid_pri = indexes_table_index_->GetProjectedRowInitializer();

  // Do not need projection map when there is only one column
  TERRIER_ASSERT(get_class_object_and_schema_pri_.ProjectedRowSize() >= indexes_oid_pri.ProjectedRowSize() &&
                     get_class_object_and_schema_pri_.ProjectedRowSize() >= get_indexes_pri_.ProjectedRowSize() &&
                     get_class_object_and_schema_pri_.ProjectedRowSize() >=
                         classes_oid_index_->GetProjectedRowInitializer().ProjectedRowSize(),
                 "Buffer must be allocated to fit largest PR");
  auto *const buffer = common::AllocationUtil::AllocateAligned(get_class_object_and_schema_pri_.ProjectedRowSize());

  // Find all entries for the given table using the index
  auto *indexes_key_pr = indexes_oid_pri.InitializeRow(buffer);
  *(reinterpret_cast<table_oid_t *>(indexes_key_pr->AccessForceNotNull(0))) = table;
  std::vector<storage::TupleSlot> index_scan_results;
  indexes_table_index_->ScanKey(*txn, *indexes_key_pr, &index_scan_results);

  // If we found no indexes, return an empty list
  if (index_scan_results.empty()) {
    delete[] buffer;
    return {};
  }

  std::vector<index_oid_t> index_oids;
  index_oids.reserve(index_scan_results.size());
  auto *index_select_pr = get_indexes_pri_.InitializeRow(buffer);
  for (auto &slot : index_scan_results) {
    const auto result UNUSED_ATTRIBUTE = indexes_->Select(txn, slot, index_select_pr);
    TERRIER_ASSERT(result, "Index already verified visibility. This shouldn't fail.");
    index_oids.emplace_back(*(reinterpret_cast<index_oid_t *>(index_select_pr->AccessForceNotNull(0))));
  }

  // Step 2: Scan the pg_class oid index for all entries in pg_class
  // We do the index scans and table selects in separate loops to avoid having to initialize the pr each time
  index_scan_results.clear();
  auto *class_key_pr = classes_oid_index_->GetProjectedRowInitializer().InitializeRow(buffer);
  std::vector<storage::TupleSlot> class_tuple_slots;
  class_tuple_slots.reserve(index_oids.size());
  for (const auto &index_oid : index_oids) {
    // Find the entry using the index
    *(reinterpret_cast<uint32_t *>(class_key_pr->AccessForceNotNull(0))) = static_cast<uint32_t>(index_oid);
    classes_oid_index_->ScanKey(*txn, *class_key_pr, &index_scan_results);
    if (index_scan_results.empty()) {
      // TODO(Matt): we should verify what postgres does in this case
      // Index scan didn't find anything. This seems weird since we were able to enter this function with an oid.
      // That implies that it was visible to us. Maybe the object was dropped or renamed twice by the same txn?
      delete[] buffer;
      return {};
    }
    TERRIER_ASSERT(index_scan_results.size() == 1,
                   "You got more than one result from a unique index. How did you do that?");
    class_tuple_slots.push_back(index_scan_results[0]);
    index_scan_results.clear();
  }
  TERRIER_ASSERT(class_tuple_slots.size() == index_oids.size(),
                 "We should have found an entry in pg_class for every index oid");

  // Step 3: Select all the objects from the tuple slots retrieved by step 2
  std::vector<std::pair<common::ManagedPointer<storage::index::Index>, const IndexSchema &>> index_objects;
  index_objects.reserve(class_tuple_slots.size());
  auto *class_select_pr = get_class_object_and_schema_pri_.InitializeRow(buffer);
  for (const auto &slot : class_tuple_slots) {
    bool result UNUSED_ATTRIBUTE = classes_->Select(txn, slot, class_select_pr);
    TERRIER_ASSERT(result, "Index already verified visibility. This shouldn't fail.");

    auto *index = *(reinterpret_cast<storage::index::Index *const *const>(
        class_select_pr->AccessForceNotNull(get_class_object_and_schema_prm_[catalog::postgres::REL_PTR_COL_OID])));
    TERRIER_ASSERT(index != nullptr,
                   "Catalog conventions say you should not find a nullptr for an object ptr in pg_class. Did you call "
                   "SetIndexPointer?");
    auto *schema = *(reinterpret_cast<catalog::IndexSchema *const *const>(
        class_select_pr->AccessForceNotNull(get_class_object_and_schema_prm_[catalog::postgres::REL_SCHEMA_COL_OID])));
    TERRIER_ASSERT(schema != nullptr,
                   "Catalog conventions say you should not find a nullptr for an schema ptr in pg_class");

    index_objects.emplace_back(common::ManagedPointer(index), *schema);
  }
  delete[] buffer;
  return index_objects;
}

void DatabaseCatalog::TearDown(transaction::TransactionContext *txn) {
  std::vector<parser::AbstractExpression *> expressions;
  std::vector<Schema *> table_schemas;
  std::vector<storage::SqlTable *> tables;
  std::vector<IndexSchema *> index_schemas;
  std::vector<storage::index::Index *> indexes;

  // pg_class (schemas & objects) [this is the largest projection]
  const std::vector<col_oid_t> pg_class_oids{postgres::RELKIND_COL_OID, postgres::REL_SCHEMA_COL_OID,
                                             postgres::REL_PTR_COL_OID};

  auto pci = classes_->InitializerForProjectedColumns(pg_class_oids, 100);
  auto pm = classes_->ProjectionMapForOids(pg_class_oids);

  byte *buffer = common::AllocationUtil::AllocateAligned(pci.ProjectedColumnsSize());
  auto pc = pci.Initialize(buffer);

  // Fetch pointers to the start each in the projected columns
  auto classes = reinterpret_cast<postgres::ClassKind *>(pc->ColumnStart(pm[postgres::RELKIND_COL_OID]));
  auto schemas = reinterpret_cast<void **>(pc->ColumnStart(pm[postgres::REL_SCHEMA_COL_OID]));
  auto objects = reinterpret_cast<void **>(pc->ColumnStart(pm[postgres::REL_PTR_COL_OID]));

  // Scan the table
  auto table_iter = classes_->begin();
  while (table_iter != classes_->end()) {
    classes_->Scan(txn, &table_iter, pc);
    for (uint i = 0; i < pc->NumTuples(); i++) {
      TERRIER_ASSERT(objects[i] != nullptr, "Pointer to objects in pg_class should not be nullptr");
      TERRIER_ASSERT(schemas[i] != nullptr, "Pointer to schemas in pg_class should not be nullptr");
      switch (classes[i]) {
        case postgres::ClassKind::REGULAR_TABLE:
          table_schemas.emplace_back(reinterpret_cast<Schema *>(schemas[i]));
          tables.emplace_back(reinterpret_cast<storage::SqlTable *>(objects[i]));
          break;
        case postgres::ClassKind::INDEX:
          index_schemas.emplace_back(reinterpret_cast<IndexSchema *>(schemas[i]));
          indexes.emplace_back(reinterpret_cast<storage::index::Index *>(objects[i]));
          break;
        default:
          throw std::runtime_error("Unimplemented destructor needed");
      }
    }
  }

  // pg_constraint (expressions)
  const std::vector<col_oid_t> pg_constraint_oids{postgres::CONBIN_COL_OID};
  pci = constraints_->InitializerForProjectedColumns(pg_constraint_oids, 100);
  pc = pci.Initialize(buffer);

  auto exprs = reinterpret_cast<parser::AbstractExpression **>(pc->ColumnStart(0));

  table_iter = constraints_->begin();
  while (table_iter != constraints_->end()) {
    constraints_->Scan(txn, &table_iter, pc);

    for (uint i = 0; i < pc->NumTuples(); i++) {
      expressions.emplace_back(exprs[i]);
    }
  }

  auto dbc_nuke = [=, tables{std::move(tables)}, indexes{std::move(indexes)}, table_schemas{std::move(table_schemas)},
                   index_schemas{std::move(index_schemas)}, expressions{std::move(expressions)}]() {
    for (auto table : tables) delete table;

    for (auto index : indexes) delete index;

    for (auto schema : table_schemas) delete schema;

    for (auto schema : index_schemas) delete schema;

    for (auto expr : expressions) delete expr;
  };

  // No new transactions can see these object but there may be deferred index
  // and other operation.  Therefore, we need to defer the deallocation on delete
  txn->RegisterCommitAction([=](transaction::DeferredActionManager *deferred_action_manager) {
    deferred_action_manager->RegisterDeferredAction(dbc_nuke);
  });

  delete[] buffer;
}

bool DatabaseCatalog::CreateIndexEntry(transaction::TransactionContext *const txn, const namespace_oid_t ns_oid,
                                       const table_oid_t table_oid, const index_oid_t index_oid,
                                       const std::string &name, const IndexSchema &schema) {
  // First, insert into pg_class
  auto *const class_insert_redo = txn->StageWrite(db_oid_, postgres::CLASS_TABLE_OID, pg_class_all_cols_pri_);
  auto *const class_insert_pr = class_insert_redo->Delta();

  // Write the index_oid into the PR
  auto index_oid_offset = pg_class_all_cols_prm_[postgres::RELOID_COL_OID];
  auto *index_oid_ptr = class_insert_pr->AccessForceNotNull(index_oid_offset);
  *(reinterpret_cast<index_oid_t *>(index_oid_ptr)) = index_oid;

  const auto name_varlen = storage::StorageUtil::CreateVarlen(name);

  // Write the name into the PR
  const auto name_offset = pg_class_all_cols_prm_[postgres::RELNAME_COL_OID];
  auto *const name_ptr = class_insert_pr->AccessForceNotNull(name_offset);
  *(reinterpret_cast<storage::VarlenEntry *>(name_ptr)) = name_varlen;

  // Write the ns_oid into the PR
  const auto ns_offset = pg_class_all_cols_prm_[postgres::RELNAMESPACE_COL_OID];
  auto *const ns_ptr = class_insert_pr->AccessForceNotNull(ns_offset);
  *(reinterpret_cast<namespace_oid_t *>(ns_ptr)) = ns_oid;

  // Write the kind into the PR
  const auto kind_offset = pg_class_all_cols_prm_[postgres::RELKIND_COL_OID];
  auto *const kind_ptr = class_insert_pr->AccessForceNotNull(kind_offset);
  *(reinterpret_cast<postgres::ClassKind *>(kind_ptr)) = postgres::ClassKind::INDEX;

  // Write the index_schema_ptr into the PR
  const auto index_schema_ptr_offset = pg_class_all_cols_prm_[postgres::REL_SCHEMA_COL_OID];
  auto *const index_schema_ptr_ptr = class_insert_pr->AccessForceNotNull(index_schema_ptr_offset);
  *(reinterpret_cast<IndexSchema **>(index_schema_ptr_ptr)) = nullptr;

  // Set next_col_oid to NULL because indexes don't need col_oid
  const auto next_col_oid_offset = pg_class_all_cols_prm_[postgres::REL_NEXTCOLOID_COL_OID];
  class_insert_pr->SetNull(next_col_oid_offset);

  // Set index_ptr to NULL because it gets set by execution layer after instantiation
  const auto index_ptr_offset = pg_class_all_cols_prm_[postgres::REL_PTR_COL_OID];
  class_insert_pr->SetNull(index_ptr_offset);

  // Insert into pg_class table
  const auto class_tuple_slot = classes_->Insert(txn, class_insert_redo);

  // Now we insert into indexes on pg_class
  // Get PR initializers allocate a buffer from the largest one
  const auto class_oid_index_init = classes_oid_index_->GetProjectedRowInitializer();
  const auto class_name_index_init = classes_name_index_->GetProjectedRowInitializer();
  const auto class_ns_index_init = classes_namespace_index_->GetProjectedRowInitializer();
  TERRIER_ASSERT((class_name_index_init.ProjectedRowSize() >= class_oid_index_init.ProjectedRowSize()) &&
                     (class_name_index_init.ProjectedRowSize() >= class_ns_index_init.ProjectedRowSize()),
                 "Index buffer must be allocated based on the largest PR initializer");
  auto *index_buffer = common::AllocationUtil::AllocateAligned(class_name_index_init.ProjectedRowSize());

  // Insert into oid_index
  auto *index_pr = class_oid_index_init.InitializeRow(index_buffer);
  *(reinterpret_cast<index_oid_t *>(index_pr->AccessForceNotNull(0))) = index_oid;
  if (!classes_oid_index_->InsertUnique(txn, *index_pr, class_tuple_slot)) {
    // There was an oid conflict and we need to abort.  Free the buffer and
    // return INVALID_TABLE_OID to indicate the database was not created.
    delete[] index_buffer;
    return false;
  }

  // Insert into name_index
  index_pr = class_name_index_init.InitializeRow(index_buffer);
  *(reinterpret_cast<storage::VarlenEntry *>(index_pr->AccessForceNotNull(0))) = name_varlen;
  *(reinterpret_cast<namespace_oid_t *>(index_pr->AccessForceNotNull(1))) = ns_oid;
  if (!classes_name_index_->InsertUnique(txn, *index_pr, class_tuple_slot)) {
    // There was a name conflict and we need to abort.  Free the buffer and
    // return INVALID_TABLE_OID to indicate the database was not created.
    delete[] index_buffer;
    return false;
  }

  // Insert into namespace_index
  index_pr = class_ns_index_init.InitializeRow(index_buffer);
  *(reinterpret_cast<namespace_oid_t *>(index_pr->AccessForceNotNull(0))) = ns_oid;
  const auto result UNUSED_ATTRIBUTE = classes_namespace_index_->Insert(txn, *index_pr, class_tuple_slot);
  TERRIER_ASSERT(result, "Insertion into non-unique namespace index failed.");

  // Next, insert index metadata into pg_index

  auto *const indexes_insert_redo = txn->StageWrite(db_oid_, postgres::INDEX_TABLE_OID, pg_index_all_cols_pri_);
  auto *const indexes_insert_pr = indexes_insert_redo->Delta();

  // Write the index_oid into the PR
  index_oid_offset = pg_index_all_cols_prm_[postgres::INDOID_COL_OID];
  index_oid_ptr = indexes_insert_pr->AccessForceNotNull(index_oid_offset);
  *(reinterpret_cast<index_oid_t *>(index_oid_ptr)) = index_oid;

  // Write the table_oid for the table the index is for into the PR
  const auto rel_oid_offset = pg_index_all_cols_prm_[postgres::INDRELID_COL_OID];
  auto *const rel_oid_ptr = indexes_insert_pr->AccessForceNotNull(rel_oid_offset);
  *(reinterpret_cast<table_oid_t *>(rel_oid_ptr)) = table_oid;

  // Write boolean values to PR
  *(reinterpret_cast<bool *>(indexes_insert_pr->AccessForceNotNull(
      pg_index_all_cols_prm_[postgres::INDISUNIQUE_COL_OID]))) = schema.is_unique_;
  *(reinterpret_cast<bool *>(indexes_insert_pr->AccessForceNotNull(
      pg_index_all_cols_prm_[postgres::INDISPRIMARY_COL_OID]))) = schema.is_primary_;
  *(reinterpret_cast<bool *>(indexes_insert_pr->AccessForceNotNull(
      pg_index_all_cols_prm_[postgres::INDISEXCLUSION_COL_OID]))) = schema.is_exclusion_;
  *(reinterpret_cast<bool *>(indexes_insert_pr->AccessForceNotNull(
      pg_index_all_cols_prm_[postgres::INDIMMEDIATE_COL_OID]))) = schema.is_immediate_;
  // TODO(Matt): these should actually be set later based on runtime information about the index. @yeshengm
  *(reinterpret_cast<bool *>(
      indexes_insert_pr->AccessForceNotNull(pg_index_all_cols_prm_[postgres::INDISVALID_COL_OID]))) = true;
  *(reinterpret_cast<bool *>(
      indexes_insert_pr->AccessForceNotNull(pg_index_all_cols_prm_[postgres::INDISREADY_COL_OID]))) = true;
  *(reinterpret_cast<bool *>(
      indexes_insert_pr->AccessForceNotNull(pg_index_all_cols_prm_[postgres::INDISLIVE_COL_OID]))) = true;
  *(reinterpret_cast<storage::index::IndexType *>(
      indexes_insert_pr->AccessForceNotNull(pg_index_all_cols_prm_[postgres::IND_TYPE_COL_OID]))) = schema.type_;

  // Insert into pg_index table
  const auto indexes_tuple_slot = indexes_->Insert(txn, indexes_insert_redo);

  // Now insert into the indexes on pg_index
  // Get PR initializers and allocate a buffer from the largest one
  const auto indexes_oid_index_init = indexes_oid_index_->GetProjectedRowInitializer();
  const auto indexes_table_index_init = indexes_table_index_->GetProjectedRowInitializer();
  TERRIER_ASSERT((class_name_index_init.ProjectedRowSize() >= indexes_oid_index_init.ProjectedRowSize()) &&
                     (class_name_index_init.ProjectedRowSize() > indexes_table_index_init.ProjectedRowSize()),
                 "Index buffer must be allocated based on the largest PR initializer");

  // Insert into indexes_oid_index
  index_pr = indexes_oid_index_init.InitializeRow(index_buffer);
  *(reinterpret_cast<index_oid_t *>(index_pr->AccessForceNotNull(0))) = index_oid;
  if (!indexes_oid_index_->InsertUnique(txn, *index_pr, indexes_tuple_slot)) {
    // There was an oid conflict and we need to abort.  Free the buffer and
    // return INVALID_TABLE_OID to indicate the database was not created.
    delete[] index_buffer;
    return false;
  }

  // Insert into (non-unique) indexes_table_index
  index_pr = indexes_table_index_init.InitializeRow(index_buffer);
  *(reinterpret_cast<table_oid_t *>(index_pr->AccessForceNotNull(0))) = table_oid;
  if (!indexes_table_index_->Insert(txn, *index_pr, indexes_tuple_slot)) {
    // There was duplicate value. Free the buffer and
    // return INVALID_TABLE_OID to indicate the database was not created.
    delete[] index_buffer;
    return false;
  }

  // Free the buffer, we are finally done
  delete[] index_buffer;

  // Write the col oids into a new Schema object
  indexkeycol_oid_t curr_col_oid(1);
  for (auto &col : schema.GetColumns()) {
    auto success = CreateColumn(txn, index_oid, curr_col_oid++, col);
    if (!success) return false;
  }

  std::vector<IndexSchema::Column> cols =
      GetColumns<IndexSchema::Column, index_oid_t, indexkeycol_oid_t>(txn, index_oid);
  auto *new_schema =
      new IndexSchema(cols, schema.Type(), schema.Unique(), schema.Primary(), schema.Exclusion(), schema.Immediate());
  txn->RegisterAbortAction([=]() { delete new_schema; });

  auto *const update_redo = txn->StageWrite(db_oid_, postgres::CLASS_TABLE_OID, set_class_schema_pri_);
  auto *const update_pr = update_redo->Delta();

  update_redo->SetTupleSlot(class_tuple_slot);
  *reinterpret_cast<IndexSchema **>(update_pr->AccessForceNotNull(0)) = new_schema;
  auto UNUSED_ATTRIBUTE res = classes_->Update(txn, update_redo);
  TERRIER_ASSERT(res, "Updating an uncommitted insert should not fail");

  return true;
}

type_oid_t DatabaseCatalog::GetTypeOidForType(type::TypeId type) { return type_oid_t(static_cast<uint8_t>(type)); }

void DatabaseCatalog::InsertType(transaction::TransactionContext *txn, type::TypeId internal_type,
                                 const std::string &name, namespace_oid_t namespace_oid, int16_t len, bool by_val,
                                 postgres::Type type_category) {
  // Stage the write into the table
  auto redo_record = txn->StageWrite(db_oid_, postgres::TYPE_TABLE_OID, pg_type_all_cols_pri_);
  auto *delta = redo_record->Delta();

  // Populate oid
  auto offset = pg_type_all_cols_prm_[postgres::TYPOID_COL_OID];
  auto type_oid = GetTypeOidForType(internal_type);
  *(reinterpret_cast<type_oid_t *>(delta->AccessForceNotNull(offset))) = type_oid;

  // Populate type name
  offset = pg_type_all_cols_prm_[postgres::TYPNAME_COL_OID];
  const auto name_varlen = storage::StorageUtil::CreateVarlen(name);

  *(reinterpret_cast<storage::VarlenEntry *>(delta->AccessForceNotNull(offset))) = name_varlen;

  // Populate namespace
  offset = pg_type_all_cols_prm_[postgres::TYPNAMESPACE_COL_OID];
  *(reinterpret_cast<namespace_oid_t *>(delta->AccessForceNotNull(offset))) = namespace_oid;

  // Populate len
  offset = pg_type_all_cols_prm_[postgres::TYPLEN_COL_OID];
  *(reinterpret_cast<int16_t *>(delta->AccessForceNotNull(offset))) = len;

  // Populate byval
  offset = pg_type_all_cols_prm_[postgres::TYPBYVAL_COL_OID];
  *(reinterpret_cast<bool *>(delta->AccessForceNotNull(offset))) = by_val;

  // Populate type
  offset = pg_type_all_cols_prm_[postgres::TYPTYPE_COL_OID];
  auto type = static_cast<uint8_t>(type_category);
  *(reinterpret_cast<uint8_t *>(delta->AccessForceNotNull(offset))) = type;

  // Insert into table
  auto tuple_slot = types_->Insert(txn, redo_record);

  // Allocate buffer of largest size needed
  TERRIER_ASSERT((types_name_index_->GetProjectedRowInitializer().ProjectedRowSize() >=
                  types_oid_index_->GetProjectedRowInitializer().ProjectedRowSize()) &&
                     (types_name_index_->GetProjectedRowInitializer().ProjectedRowSize() >=
                      types_namespace_index_->GetProjectedRowInitializer().ProjectedRowSize()),
                 "Buffer must be allocated for largest ProjectedRow size");
  byte *buffer =
      common::AllocationUtil::AllocateAligned(types_name_index_->GetProjectedRowInitializer().ProjectedRowSize());

  // Insert into oid index
  auto oid_index_delta = types_oid_index_->GetProjectedRowInitializer().InitializeRow(buffer);
  auto oid_index_offset = types_oid_index_->GetKeyOidToOffsetMap().at(catalog::indexkeycol_oid_t(1));
  *(reinterpret_cast<uint32_t *>(oid_index_delta->AccessForceNotNull(oid_index_offset))) =
      static_cast<uint32_t>(type_oid);
  auto result UNUSED_ATTRIBUTE = types_oid_index_->InsertUnique(txn, *oid_index_delta, tuple_slot);
  TERRIER_ASSERT(result, "Insert into type oid index should always succeed");

  // Insert into (namespace_oid, name) index
  auto name_index_delta = types_name_index_->GetProjectedRowInitializer().InitializeRow(buffer);
  // Populate namespace
  auto name_index_offset = types_name_index_->GetKeyOidToOffsetMap().at(catalog::indexkeycol_oid_t(1));
  *(reinterpret_cast<uint32_t *>(name_index_delta->AccessForceNotNull(name_index_offset))) =
      static_cast<uint32_t>(namespace_oid);
  // Populate type name
  name_index_offset = types_name_index_->GetKeyOidToOffsetMap().at(catalog::indexkeycol_oid_t(2));
  *(reinterpret_cast<storage::VarlenEntry *>(name_index_delta->AccessForceNotNull(name_index_offset))) = name_varlen;
  result = types_name_index_->InsertUnique(txn, *name_index_delta, tuple_slot);
  TERRIER_ASSERT(result, "Insert into type name index should always succeed");

  // Insert into (non-unique) namespace oid index
  auto namespace_index_delta = types_namespace_index_->GetProjectedRowInitializer().InitializeRow(buffer);
  auto namespace_index_offset = types_namespace_index_->GetKeyOidToOffsetMap().at(catalog::indexkeycol_oid_t(1));
  *(reinterpret_cast<uint32_t *>(namespace_index_delta->AccessForceNotNull(namespace_index_offset))) =
      static_cast<uint32_t>(namespace_oid);
  result = types_namespace_index_->Insert(txn, *name_index_delta, tuple_slot);
  TERRIER_ASSERT(result, "Insert into type namespace index should always succeed");

  delete[] buffer;
}

void DatabaseCatalog::BootstrapTypes(transaction::TransactionContext *const txn) {
  InsertType(txn, type::TypeId::INVALID, "invalid", postgres::NAMESPACE_CATALOG_NAMESPACE_OID, 1, true,
             postgres::Type::BASE);

  InsertType(txn, type::TypeId::BOOLEAN, "boolean", postgres::NAMESPACE_CATALOG_NAMESPACE_OID, sizeof(bool), true,
             postgres::Type::BASE);

  InsertType(txn, type::TypeId::TINYINT, "tinyint", postgres::NAMESPACE_CATALOG_NAMESPACE_OID, sizeof(int8_t), true,
             postgres::Type::BASE);

  InsertType(txn, type::TypeId::SMALLINT, "smallint", postgres::NAMESPACE_CATALOG_NAMESPACE_OID, sizeof(int16_t), true,
             postgres::Type::BASE);

  InsertType(txn, type::TypeId::INTEGER, "integer", postgres::NAMESPACE_CATALOG_NAMESPACE_OID, sizeof(int32_t), true,
             postgres::Type::BASE);

  InsertType(txn, type::TypeId::BIGINT, "bigint", postgres::NAMESPACE_CATALOG_NAMESPACE_OID, sizeof(int64_t), true,
             postgres::Type::BASE);

  InsertType(txn, type::TypeId::DECIMAL, "decimal", postgres::NAMESPACE_CATALOG_NAMESPACE_OID, sizeof(double), true,
             postgres::Type::BASE);

  InsertType(txn, type::TypeId::TIMESTAMP, "timestamp", postgres::NAMESPACE_CATALOG_NAMESPACE_OID,
             sizeof(type::timestamp_t), true, postgres::Type::BASE);

  InsertType(txn, type::TypeId::DATE, "date", postgres::NAMESPACE_CATALOG_NAMESPACE_OID, sizeof(type::date_t), true,
             postgres::Type::BASE);

  InsertType(txn, type::TypeId::VARCHAR, "varchar", postgres::NAMESPACE_CATALOG_NAMESPACE_OID, -1, false,
             postgres::Type::BASE);

  InsertType(txn, type::TypeId::VARBINARY, "varbinary", postgres::NAMESPACE_CATALOG_NAMESPACE_OID, -1, false,
             postgres::Type::BASE);
}

bool DatabaseCatalog::CreateTableEntry(transaction::TransactionContext *const txn, const table_oid_t table_oid,
                                       const namespace_oid_t ns_oid, const std::string &name, const Schema &schema) {
  auto *const insert_redo = txn->StageWrite(db_oid_, postgres::CLASS_TABLE_OID, pg_class_all_cols_pri_);
  auto *const insert_pr = insert_redo->Delta();

  // Write the ns_oid into the PR
  const auto ns_offset = pg_class_all_cols_prm_[postgres::RELNAMESPACE_COL_OID];
  auto *const ns_ptr = insert_pr->AccessForceNotNull(ns_offset);
  *(reinterpret_cast<namespace_oid_t *>(ns_ptr)) = ns_oid;

  // Write the table_oid into the PR
  const auto table_oid_offset = pg_class_all_cols_prm_[postgres::RELOID_COL_OID];
  auto *const table_oid_ptr = insert_pr->AccessForceNotNull(table_oid_offset);
  *(reinterpret_cast<table_oid_t *>(table_oid_ptr)) = table_oid;

  auto next_col_oid = col_oid_t(static_cast<uint32_t>(schema.GetColumns().size() + 1));

  // Write the next_col_oid into the PR
  const auto next_col_oid_offset = pg_class_all_cols_prm_[postgres::REL_NEXTCOLOID_COL_OID];
  auto *const next_col_oid_ptr = insert_pr->AccessForceNotNull(next_col_oid_offset);
  *(reinterpret_cast<col_oid_t *>(next_col_oid_ptr)) = next_col_oid;

  // Write the schema_ptr as nullptr into the PR (need to update once we've recreated the columns)
  const auto schema_ptr_offset = pg_class_all_cols_prm_[postgres::REL_SCHEMA_COL_OID];
  auto *const schema_ptr_ptr = insert_pr->AccessForceNotNull(schema_ptr_offset);
  *(reinterpret_cast<Schema **>(schema_ptr_ptr)) = nullptr;

  // Set table_ptr to NULL because it gets set by execution layer after instantiation
  const auto table_ptr_offset = pg_class_all_cols_prm_[postgres::REL_PTR_COL_OID];
  insert_pr->SetNull(table_ptr_offset);

  // Write the kind into the PR
  const auto kind_offset = pg_class_all_cols_prm_[postgres::RELKIND_COL_OID];
  auto *const kind_ptr = insert_pr->AccessForceNotNull(kind_offset);
  *(reinterpret_cast<char *>(kind_ptr)) = static_cast<char>(postgres::ClassKind::REGULAR_TABLE);

  // Create the necessary varlen for storage operations
  const auto name_varlen = storage::StorageUtil::CreateVarlen(name);

  // Write the name into the PR
  const auto name_offset = pg_class_all_cols_prm_[postgres::RELNAME_COL_OID];
  auto *const name_ptr = insert_pr->AccessForceNotNull(name_offset);
  *(reinterpret_cast<storage::VarlenEntry *>(name_ptr)) = name_varlen;

  // Insert into pg_class table
  const auto tuple_slot = classes_->Insert(txn, insert_redo);

  // Get PR initializers and allocate a buffer from the largest one
  const auto oid_index_init = classes_oid_index_->GetProjectedRowInitializer();
  const auto name_index_init = classes_name_index_->GetProjectedRowInitializer();
  const auto ns_index_init = classes_namespace_index_->GetProjectedRowInitializer();
  auto *const index_buffer = common::AllocationUtil::AllocateAligned(name_index_init.ProjectedRowSize());

  // Insert into oid_index
  auto *index_pr = oid_index_init.InitializeRow(index_buffer);
  *(reinterpret_cast<table_oid_t *>(index_pr->AccessForceNotNull(0))) = table_oid;
  if (!classes_oid_index_->InsertUnique(txn, *index_pr, tuple_slot)) {
    // There was an oid conflict and we need to abort.  Free the buffer and
    // return INVALID_TABLE_OID to indicate the database was not created.
    delete[] index_buffer;
    return false;
  }

  // Insert into name_index
  index_pr = name_index_init.InitializeRow(index_buffer);
  *(reinterpret_cast<storage::VarlenEntry *>(index_pr->AccessForceNotNull(0))) = name_varlen;
  *(reinterpret_cast<namespace_oid_t *>(index_pr->AccessForceNotNull(1))) = ns_oid;
  if (!classes_name_index_->InsertUnique(txn, *index_pr, tuple_slot)) {
    // There was a name conflict and we need to abort.  Free the buffer and
    // return INVALID_TABLE_OID to indicate the database was not created.
    delete[] index_buffer;
    return false;
  }

  // Insert into namespace_index
  index_pr = ns_index_init.InitializeRow(index_buffer);
  *(reinterpret_cast<namespace_oid_t *>(index_pr->AccessForceNotNull(0))) = ns_oid;
  const auto result UNUSED_ATTRIBUTE = classes_namespace_index_->Insert(txn, *index_pr, tuple_slot);
  TERRIER_ASSERT(result, "Insertion into non-unique namespace index failed.");

  delete[] index_buffer;

  // Write the col oids into a new Schema object
  col_oid_t curr_col_oid(1);
  for (auto &col : schema.GetColumns()) {
    auto success = CreateColumn(txn, table_oid, curr_col_oid++, col);
    if (!success) return false;
  }

  std::vector<Schema::Column> cols = GetColumns<Schema::Column, table_oid_t, col_oid_t>(txn, table_oid);
  auto *new_schema = new Schema(cols);
  txn->RegisterAbortAction([=]() { delete new_schema; });

  auto *const update_redo = txn->StageWrite(db_oid_, postgres::CLASS_TABLE_OID, set_class_schema_pri_);
  auto *const update_pr = update_redo->Delta();

  update_redo->SetTupleSlot(tuple_slot);
  *reinterpret_cast<Schema **>(update_pr->AccessForceNotNull(0)) = new_schema;
  auto UNUSED_ATTRIBUTE res = classes_->Update(txn, update_redo);
  TERRIER_ASSERT(res, "Updating an uncommitted insert should not fail");

  return true;
}

std::pair<void *, postgres::ClassKind> DatabaseCatalog::GetClassPtrKind(transaction::TransactionContext *txn,
                                                                        uint32_t oid) {
  std::vector<storage::TupleSlot> index_results;

  // Initialize both PR initializers, allocate buffer using size of largest one so we can reuse buffer
  auto oid_pri = classes_oid_index_->GetProjectedRowInitializer();

  // Since these two attributes are fixed size and one is larger than the other we know PTR will be 0 and KIND will be 1
  TERRIER_ASSERT(get_class_pointer_kind_pri_.ProjectedRowSize() >= oid_pri.ProjectedRowSize(),
                 "Buffer must be allocated to fit largest PR");
  auto *const buffer = common::AllocationUtil::AllocateAligned(get_class_pointer_kind_pri_.ProjectedRowSize());

  // Find the entry using the index
  auto *key_pr = oid_pri.InitializeRow(buffer);
  *(reinterpret_cast<uint32_t *>(key_pr->AccessForceNotNull(0))) = oid;
  classes_oid_index_->ScanKey(*txn, *key_pr, &index_results);
  if (index_results.empty()) {
    // TODO(Matt): we should verify what postgres does in this case
    // Index scan didn't find anything. This seems weird since we were able to enter this function with an oid.
    // That implies that it was visible to us. Maybe the object was dropped or renamed twice by the same txn?
    delete[] buffer;
    return {nullptr, postgres::ClassKind::REGULAR_TABLE};
  }
  TERRIER_ASSERT(index_results.size() == 1, "You got more than one result from a unique index. How did you do that?");

  auto *select_pr = get_class_pointer_kind_pri_.InitializeRow(buffer);
  const auto result UNUSED_ATTRIBUTE = classes_->Select(txn, index_results[0], select_pr);
  TERRIER_ASSERT(result, "Index already verified visibility. This shouldn't fail.");

  auto *const ptr_ptr = (reinterpret_cast<void *const *const>(select_pr->AccessWithNullCheck(0)));
  auto kind = *(reinterpret_cast<const postgres::ClassKind *const>(select_pr->AccessForceNotNull(1)));

  void *ptr;
  if (ptr_ptr == nullptr) {
    ptr = nullptr;
  } else {
    ptr = *ptr_ptr;
  }

  delete[] buffer;
  return {ptr, kind};
}

std::pair<void *, postgres::ClassKind> DatabaseCatalog::GetClassSchemaPtrKind(transaction::TransactionContext *txn,
                                                                              uint32_t oid) {
  std::vector<storage::TupleSlot> index_results;

  // Initialize both PR initializers, allocate buffer using size of largest one so we can reuse buffer
  auto oid_pri = classes_oid_index_->GetProjectedRowInitializer();

  // Since these two attributes are fixed size and one is larger than the other we know PTR will be 0 and KIND will be 1
  TERRIER_ASSERT(get_class_schema_pointer_kind_pri_.ProjectedRowSize() >= oid_pri.ProjectedRowSize(),
                 "Buffer must be allocated to fit largest PR");
  auto *const buffer = common::AllocationUtil::AllocateAligned(get_class_schema_pointer_kind_pri_.ProjectedRowSize());

  // Find the entry using the index
  auto *key_pr = oid_pri.InitializeRow(buffer);
  *(reinterpret_cast<uint32_t *>(key_pr->AccessForceNotNull(0))) = oid;
  classes_oid_index_->ScanKey(*txn, *key_pr, &index_results);
  if (index_results.empty()) {
    // TODO(Matt): we should verify what postgres does in this case
    // Index scan didn't find anything. This seems weird since we were able to enter this function with an oid.
    // That implies that it was visible to us. Maybe the object was dropped or renamed twice by the same txn?
    delete[] buffer;
    return {nullptr, postgres::ClassKind::REGULAR_TABLE};
  }
  TERRIER_ASSERT(index_results.size() == 1, "You got more than one result from a unique index. How did you do that?");

  auto *select_pr = get_class_schema_pointer_kind_pri_.InitializeRow(buffer);
  const auto result UNUSED_ATTRIBUTE = classes_->Select(txn, index_results[0], select_pr);
  TERRIER_ASSERT(result, "Index already verified visibility. This shouldn't fail.");

  auto *const ptr = *(reinterpret_cast<void *const *const>(select_pr->AccessForceNotNull(0)));
  auto kind = *(reinterpret_cast<const postgres::ClassKind *const>(select_pr->AccessForceNotNull(1)));

  TERRIER_ASSERT(ptr != nullptr, "Schema pointer shouldn't ever be NULL under current catalog semantics.");

  delete[] buffer;
  return {ptr, kind};
}

template <typename Column, typename ColOid>
Column DatabaseCatalog::MakeColumn(storage::ProjectedRow *const pr, const storage::ProjectionMap &pr_map) {
  auto col_oid = *reinterpret_cast<uint32_t *>(pr->AccessForceNotNull(pr_map.at(postgres::ATTNUM_COL_OID)));
  auto col_name =
      reinterpret_cast<storage::VarlenEntry *>(pr->AccessForceNotNull(pr_map.at(postgres::ATTNAME_COL_OID)));
  auto col_type = *reinterpret_cast<type::TypeId *>(pr->AccessForceNotNull(pr_map.at(postgres::ATTTYPID_COL_OID)));
  auto col_len = *reinterpret_cast<uint16_t *>(pr->AccessForceNotNull(pr_map.at(postgres::ATTLEN_COL_OID)));
  auto col_null = !(*reinterpret_cast<bool *>(pr->AccessForceNotNull(pr_map.at(postgres::ATTNOTNULL_COL_OID))));
  auto *col_expr = reinterpret_cast<storage::VarlenEntry *>(pr->AccessForceNotNull(pr_map.at(postgres::ADSRC_COL_OID)));

<<<<<<< HEAD
  auto expr = parser::DeserializeExpression(nlohmann::json::parse(col_expr->StringView()));
=======
  // TODO(WAN): Why are we deserializing expressions to make a catalog column? This is potentially busted.
  // Our JSON library is also not the most performant.
  // I believe it is OK that the unique ptr goes out of scope because right now both Column constructors copy the expr.
  auto deserialized = parser::DeserializeExpression(nlohmann::json::parse(col_expr->StringView()));

  auto expr = std::move(deserialized.result_);
  TERRIER_ASSERT(deserialized.non_owned_exprs_.empty(), "Congrats, you get to refactor the catalog API.");
>>>>>>> 20299f2a

  std::string name(reinterpret_cast<const char *>(col_name->Content()), col_name->Size());
  Column col = (col_type == type::TypeId::VARCHAR || col_type == type::TypeId::VARBINARY)
                   ? Column(name, col_type, col_len, col_null, *expr)
                   : Column(name, col_type, col_null, *expr);
  col.SetOid(ColOid(col_oid));
  return col;
}

template bool DatabaseCatalog::CreateColumn<Schema::Column, table_oid_t>(transaction::TransactionContext *const txn,
                                                                         const table_oid_t class_oid,
                                                                         const col_oid_t col_oid,
                                                                         const Schema::Column &col);
template bool DatabaseCatalog::CreateColumn<IndexSchema::Column, index_oid_t>(
    transaction::TransactionContext *const txn, const index_oid_t class_oid, const indexkeycol_oid_t col_oid,
    const IndexSchema::Column &col);

template std::vector<Schema::Column> DatabaseCatalog::GetColumns<Schema::Column, table_oid_t, col_oid_t>(
    transaction::TransactionContext *const txn, const table_oid_t class_oid);

template std::vector<IndexSchema::Column>
DatabaseCatalog::GetColumns<IndexSchema::Column, index_oid_t, indexkeycol_oid_t>(
    transaction::TransactionContext *const txn, const index_oid_t class_oid);

template bool DatabaseCatalog::DeleteColumns<Schema::Column, table_oid_t>(transaction::TransactionContext *const txn,
                                                                          const table_oid_t class_oid);

template bool DatabaseCatalog::DeleteColumns<IndexSchema::Column, index_oid_t>(
    transaction::TransactionContext *const txn, const index_oid_t class_oid);

template Schema::Column DatabaseCatalog::MakeColumn<Schema::Column, col_oid_t>(storage::ProjectedRow *const pr,
                                                                               const storage::ProjectionMap &pr_map);

template IndexSchema::Column DatabaseCatalog::MakeColumn<IndexSchema::Column, indexkeycol_oid_t>(
    storage::ProjectedRow *const pr, const storage::ProjectionMap &pr_map);

}  // namespace terrier::catalog<|MERGE_RESOLUTION|>--- conflicted
+++ resolved
@@ -1758,9 +1758,6 @@
   auto col_null = !(*reinterpret_cast<bool *>(pr->AccessForceNotNull(pr_map.at(postgres::ATTNOTNULL_COL_OID))));
   auto *col_expr = reinterpret_cast<storage::VarlenEntry *>(pr->AccessForceNotNull(pr_map.at(postgres::ADSRC_COL_OID)));
 
-<<<<<<< HEAD
-  auto expr = parser::DeserializeExpression(nlohmann::json::parse(col_expr->StringView()));
-=======
   // TODO(WAN): Why are we deserializing expressions to make a catalog column? This is potentially busted.
   // Our JSON library is also not the most performant.
   // I believe it is OK that the unique ptr goes out of scope because right now both Column constructors copy the expr.
@@ -1768,7 +1765,6 @@
 
   auto expr = std::move(deserialized.result_);
   TERRIER_ASSERT(deserialized.non_owned_exprs_.empty(), "Congrats, you get to refactor the catalog API.");
->>>>>>> 20299f2a
 
   std::string name(reinterpret_cast<const char *>(col_name->Content()), col_name->Size());
   Column col = (col_type == type::TypeId::VARCHAR || col_type == type::TypeId::VARBINARY)
