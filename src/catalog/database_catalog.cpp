#include <vector>

#include "catalog/catalog_defs.h"
#include "catalog/database_catalog.h"
#include "catalog/index_schema.h"
#include "catalog/postgres/pg_attribute.h"
#include "catalog/postgres/pg_class.h"
#include "catalog/postgres/pg_constraint.h"
<<<<<<< HEAD
#include "catalog/postgres/pg_index.h"
=======
#include "catalog/postgres/pg_namespace.h"
#include "catalog/postgres/pg_type.h"
>>>>>>> eb33e121
#include "catalog/schema.h"
#include "storage/index/index.h"
#include "storage/sql_table.h"
#include "transaction/transaction_context.h"
#include "transaction/transaction_defs.h"
#include "transaction/transaction_manager.h"
#include "type/type_id.h"

namespace terrier::catalog {

namespace_oid_t DatabaseCatalog::CreateNamespace(transaction::TransactionContext *txn, const std::string &name) {
  namespace_oid_t ns_oid{next_oid_++};
  if (CreateNamespace(txn, name, ns_oid)) {
    return INVALID_NAMESPACE_OID;
  }
  return ns_oid;
}

bool DatabaseCatalog::CreateNamespace(transaction::TransactionContext *txn, const std::string &name,
                                      namespace_oid_t ns_oid) {
  // Step 1: Insert into table
  storage::VarlenEntry name_varlen = postgres::AttributeHelper::CreateVarlen(name);
  // Get & Fill Redo Record
  std::vector<col_oid_t> table_oids{NSPNAME_COL_OID, NSPOID_COL_OID};
  // NOLINTNEXTLINE (C++17 only)
  auto [pri, pm] = namespaces_->InitializerForProjectedRow(table_oids);
  auto *redo = txn->StageWrite(db_oid_, NAMESPACE_TABLE_OID, pri);
  auto *oid_entry = reinterpret_cast<namespace_oid_t *>(redo->Delta()->AccessForceNotNull(pm[NSPOID_COL_OID]));
  auto *name_entry = reinterpret_cast<storage::VarlenEntry *>(redo->Delta()->AccessForceNotNull(pm[NSPNAME_COL_OID]));
  *oid_entry = ns_oid;
  *name_entry = name_varlen;
  // Finally, insert into the table to get the tuple slot
  auto tupleslot = namespaces_->Insert(txn, redo);

  // Step 2: Insert into name index
  auto name_pri = namespaces_name_index_->GetProjectedRowInitializer();
  byte *buffer = common::AllocationUtil::AllocateAligned(name_pri.ProjectedRowSize());
  auto *pr = name_pri.InitializeRow(buffer);
  name_entry = reinterpret_cast<storage::VarlenEntry *>(pr->AccessForceNotNull(0));
  *name_entry = name_varlen;

  if (!namespaces_name_index_->InsertUnique(txn, *pr, tupleslot)) {
    // There was a name conflict and we need to abort.  Free the buffer and
    // return INVALID_DATABASE_OID to indicate the database was not created.
    delete[] buffer;
    return false;
  }

  // Step 3: Insert into oid index
  auto oid_pri = namespaces_oid_index_->GetProjectedRowInitializer();
  // Reuse buffer since an u32 column is smaller than a varlen column
  pr = oid_pri.InitializeRow(buffer);
  oid_entry = reinterpret_cast<namespace_oid_t *>(pr->AccessForceNotNull(0));
  *oid_entry = ns_oid;
  const bool UNUSED_ATTRIBUTE result = namespaces_oid_index_->InsertUnique(txn, *pr, tupleslot);
  TERRIER_ASSERT(result, "Assigned namespace OID failed to be unique");

  delete[] buffer;
  return true;
}

bool DatabaseCatalog::DeleteNamespace(transaction::TransactionContext *txn, namespace_oid_t ns) {
  // Step 1: Read the oid index
  std::vector<col_oid_t> table_oids{NSPNAME_COL_OID};
  // NOLINTNEXTLINE (C++17 only)
  auto [table_pri, table_pm] = namespaces_->InitializerForProjectedRow(table_oids);
  auto name_pri = namespaces_name_index_->GetProjectedRowInitializer();
  auto oid_pri = namespaces_oid_index_->GetProjectedRowInitializer();
  // Buffer is large enough for all prs.
  byte *buffer = common::AllocationUtil::AllocateAligned(table_pri.ProjectedRowSize());
  auto pr = oid_pri.InitializeRow(buffer);
  // Scan index
  auto *oid_entry = reinterpret_cast<namespace_oid_t *>(pr->AccessForceNotNull(0));
  *oid_entry = ns;
  std::vector<storage::TupleSlot> index_results;
  namespaces_oid_index_->ScanKey(*txn, *pr, &index_results);
  if (index_results.empty()) {
    delete[] buffer;
    return false;
  }
  TERRIER_ASSERT(index_results.size() == 1, "Namespace OID not unique in index");

  // Step 2: Select from the table to get the name
  pr = table_pri.InitializeRow(buffer);
  if (!namespaces_->Select(txn, index_results[0], pr)) {
    // Nothing visible
    delete[] buffer;
    return false;
  }
  auto name_varlen = *reinterpret_cast<storage::VarlenEntry *>(pr->AccessForceNotNull(table_pm[NSPNAME_COL_OID]));

  // Step 3: Delete from table
  if (!namespaces_->Delete(txn, index_results[0])) {
    // Someone else has a write-lock
    delete[] buffer;
    return false;
  }

  // Step 4: Delete from oid index
  pr = oid_pri.InitializeRow(buffer);
  oid_entry = reinterpret_cast<namespace_oid_t *>(pr->AccessForceNotNull(table_pm[NSPOID_COL_OID]));
  *oid_entry = ns;
  namespaces_oid_index_->Delete(txn, *pr, index_results[0]);

  // Step 5: Delete from name index
  pr = name_pri.InitializeRow(buffer);
  auto name_entry = reinterpret_cast<storage::VarlenEntry *>(pr->AccessForceNotNull(table_pm[NSPNAME_COL_OID]));
  *name_entry = name_varlen;
  namespaces_name_index_->Delete(txn, *pr, index_results[0]);

  // Finish
  delete[] buffer;
  return true;
}

namespace_oid_t DatabaseCatalog::GetNamespaceOid(transaction::TransactionContext *txn, const std::string &name) {
  // Step 1: Read the name index
  std::vector<col_oid_t> table_oids{NSPNAME_COL_OID};
  // NOLINTNEXTLINE
  auto [table_pri, table_pm] = namespaces_->InitializerForProjectedRow(table_oids);
  auto name_pri = namespaces_name_index_->GetProjectedRowInitializer();
  // Buffer is large enough to hold all prs
  byte *buffer = common::AllocationUtil::AllocateAligned(table_pri.ProjectedRowSize());
  auto pr = name_pri.InitializeRow(buffer);
  // Scan the name index
  auto *name_entry = reinterpret_cast<storage::VarlenEntry *>(pr->AccessForceNotNull(0));
  *name_entry = postgres::AttributeHelper::CreateVarlen(name);
  std::vector<storage::TupleSlot> index_results;
  namespaces_name_index_->ScanKey(*txn, *pr, &index_results);
  if (index_results.empty()) {
    delete[] buffer;
    return INVALID_NAMESPACE_OID;
  }
  TERRIER_ASSERT(index_results.size() == 1, "Namespace name not unique in index");

  // Step 2: Scan the table to get the oid
  pr = table_pri.InitializeRow(buffer);
  if (!namespaces_->Select(txn, index_results[0], pr)) {
    // Nothing visible
    delete[] buffer;
    return INVALID_NAMESPACE_OID;
  }
  auto ns_oid = *reinterpret_cast<namespace_oid_t *>(pr->AccessForceNotNull(table_pm[NSPOID_COL_OID]));
  delete[] buffer;
  return ns_oid;
}

template <typename Column>
bool DatabaseCatalog::CreateAttribute(transaction::TransactionContext *txn, uint32_t class_oid, const Column &col,
                                           const parser::AbstractExpression *default_val) {
  // Step 1: Insert into the table
  std::vector<col_oid_t> table_oids{ATTNUM_COL_OID, ATTRELID_COL_OID,   ATTNAME_COL_OID, ATTTYPID_COL_OID,
                                    ATTLEN_COL_OID, ATTNOTNULL_COL_OID, ADBIN_COL_OID,   ADSRC_COL_OID};
  // NOLINTNEXTLINE
  auto [table_pri, table_pm] = columns_->InitializerForProjectedRow(table_oids);
  auto *redo = txn->StageWrite(db_oid_, COLUMN_TABLE_OID, table_pri);
  auto oid_entry = reinterpret_cast<uint32_t *>(redo->Delta()->AccessForceNotNull(table_pm[ATTNUM_COL_OID]));
  auto relid_entry = reinterpret_cast<uint32_t *>(redo->Delta()->AccessForceNotNull(table_pm[ATTRELID_COL_OID]));
  auto name_entry =
      reinterpret_cast<storage::VarlenEntry *>(redo->Delta()->AccessForceNotNull(table_pm[ATTNAME_COL_OID]));
  auto type_entry = reinterpret_cast<type::TypeId *>(redo->Delta()->AccessForceNotNull(table_pm[ATTTYPID_COL_OID]));
  auto len_entry = reinterpret_cast<uint16_t *>(redo->Delta()->AccessForceNotNull(table_pm[ATTLEN_COL_OID]));
  auto notnull_entry = reinterpret_cast<bool *>(redo->Delta()->AccessForceNotNull(table_pm[ATTNOTNULL_COL_OID]));
  auto dbin_entry = reinterpret_cast<intptr_t *>(redo->Delta()->AccessForceNotNull(table_pm[ADBIN_COL_OID]));
  auto dsrc_entry =
      reinterpret_cast<storage::VarlenEntry *>(redo->Delta()->AccessForceNotNull(table_pm[ADSRC_COL_OID]));
  *oid_entry = !col.GetOid();
  *relid_entry = class_oid;
  storage::VarlenEntry name_varlen = postgres::AttributeHelper::MakeNameVarlen<Column>(col);
  *name_entry = name_varlen;
  *type_entry = col.GetType();
  // TODO(Amadou): Figure out what really goes here for varlen
  *len_entry = (col.GetType() == type::TypeId::VARCHAR || col.GetType() == type::TypeId::VARBINARY)
                   ? col.GetMaxVarlenSize()
                   : col.GetAttrSize();
  *notnull_entry = !col.GetNullable();
  *dbin_entry = reinterpret_cast<intptr_t>(default_val);
  storage::VarlenEntry dsrc_varlen = postgres::AttributeHelper::CreateVarlen(default_val->ToJson().dump());
  *dsrc_entry = dsrc_varlen;
  // Finally insert
  auto tupleslot = columns_->Insert(txn, redo);

  // Step 2: Insert into name index
  auto name_pri = columns_name_index_->GetProjectedRowInitializer();
  // Create a buffer large enough for all columns
  auto buffer = common::AllocationUtil::AllocateAligned(name_pri.ProjectedRowSize());
  auto pr = name_pri.InitializeRow(buffer);
  name_entry = reinterpret_cast<storage::VarlenEntry *>(pr->AccessForceNotNull(0));
  *name_entry = name_varlen;
  relid_entry = reinterpret_cast<uint32_t *>(pr->AccessForceNotNull(1));
  *relid_entry = class_oid;

  if (!columns_name_index_->InsertUnique(txn, *pr, tupleslot)) {
    delete[] buffer;
    return false;
  }

  // Step 3: Insert into oid index
  auto oid_pri = columns_oid_index_->GetProjectedRowInitializer();
  pr = oid_pri.InitializeRow(buffer);
  oid_entry = reinterpret_cast<uint32_t *>(pr->AccessForceNotNull(0));
  *oid_entry = col.GetOid();
  relid_entry = reinterpret_cast<uint32_t *>(pr->AccessForceNotNull(1));
  *relid_entry = class_oid;

  if (!columns_oid_index_->InsertUnique(txn, *pr, tupleslot)) {
    delete[] buffer;
    return false;
  }

  // Step 4: Insert into class index
  auto class_pri = columns_class_index_->GetProjectedRowInitializer();
  pr = class_pri.InitializeRow(buffer);
  relid_entry = reinterpret_cast<uint32_t *>(pr->AccessForceNotNull(0));
  *relid_entry = class_oid;

  if (!columns_class_index_->Insert(txn, *pr, tupleslot)) {
    // Should probably not happen.
    delete[] buffer;
    return false;
  }

  delete[] buffer;
  return true;
}

template <typename Column>
std::unique_ptr<Column> DatabaseCatalog::GetAttribute(transaction::TransactionContext *txn,
                                                           storage::VarlenEntry *col_name, uint32_t class_oid) {
  // Step 1: Read Index
  std::vector<col_oid_t> table_oids{ATTNUM_COL_OID, ATTNAME_COL_OID,    ATTTYPID_COL_OID,
                                    ATTLEN_COL_OID, ATTNOTNULL_COL_OID, ADBIN_COL_OID};
  // NOLINTNEXTLINE
  auto [table_pri, table_pm] = columns_->InitializerForProjectedRow(table_oids);
  auto name_pri = columns_name_index_->GetProjectedRowInitializer();
  // Buffer is large enough to hold all prs
  byte *buffer = common::AllocationUtil::AllocateAligned(table_pri.ProjectedRowSize());
  // Scan the name index
  auto pr = name_pri.InitializeRow(buffer);
  auto *name_entry = reinterpret_cast<storage::VarlenEntry *>(pr->AccessForceNotNull(0));
  *name_entry = *col_name;
  auto *relid_entry = reinterpret_cast<uint32_t *>(pr->AccessForceNotNull(1));
  *relid_entry = class_oid;
  std::vector<storage::TupleSlot> index_results;
  columns_name_index_->ScanKey(*txn, *pr, &index_results);
  if (index_results.empty()) {
    delete[] buffer;
    return nullptr;
  }
  TERRIER_ASSERT(index_results.size() == 1, "Columns name not unique in index");

  // Step 2: Scan the table to get the column
  pr = table_pri.InitializeRow(buffer);
  if (!columns_->Select(txn, index_results[0], pr)) {
    // Nothing visible
    delete[] buffer;
    return nullptr;
  }
  auto col = postgres::AttributeHelper::MakeColumn<Column>(pr, table_pm);
  delete[] buffer;
  return col;
}

template <typename Column>
std::unique_ptr<Column> DatabaseCatalog::GetAttribute(transaction::TransactionContext *txn, uint32_t col_oid,
                                                           uint32_t class_oid) {
  // Step 1: Read Index
  std::vector<col_oid_t> table_oids{ATTNUM_COL_OID, ATTNAME_COL_OID,    ATTTYPID_COL_OID,
                                    ATTLEN_COL_OID, ATTNOTNULL_COL_OID, ADBIN_COL_OID};
  // NOLINTNEXTLINE
  auto [table_pri, table_pm] = columns_->InitializerForProjectedRow(table_oids);
  auto oid_pri = columns_oid_index_->GetProjectedRowInitializer();
  // Buffer is large enough to hold all prs
  byte *buffer = common::AllocationUtil::AllocateAligned(table_pri.ProjectedRowSize());
  // Scan the oid index
  auto pr = oid_pri.InitializeRow(buffer);
  auto *oid_entry = reinterpret_cast<uint32_t *>(pr->AccessForceNotNull(0));
  *oid_entry = col_oid;
  auto *relid_entry = reinterpret_cast<uint32_t *>(pr->AccessForceNotNull(1));
  *relid_entry = class_oid;
  std::vector<storage::TupleSlot> index_results;
  columns_oid_index_->ScanKey(*txn, *pr, &index_results);
  if (index_results.empty()) {
    delete[] buffer;
    return nullptr;
  }
  TERRIER_ASSERT(index_results.size() == 1, "Columns oid not unique in index");

  // Step 2: Scan the table to get the column
  pr = table_pri.InitializeRow(buffer);
  if (!columns_->Select(txn, index_results[0], pr)) {
    // Nothing visible
    delete[] buffer;
    return nullptr;
  }
  auto col = postgres::AttributeHelper::MakeColumn<Column>(pr, table_pm);
  delete[] buffer;
  return col;
}

template <typename Column>
std::vector<std::unique_ptr<Column>> DatabaseCatalog::GetAttributes(transaction::TransactionContext *txn,
                                                                         uint32_t class_oid) {
  // Step 1: Read Index
  std::vector<col_oid_t> table_oids{ATTNUM_COL_OID, ATTNAME_COL_OID,    ATTTYPID_COL_OID,
                                    ATTLEN_COL_OID, ATTNOTNULL_COL_OID, ADBIN_COL_OID};
  // NOLINTNEXTLINE
  auto [table_pri, table_pm] = columns_->InitializerForProjectedRow(table_oids);
  auto class_pri = columns_class_index_->GetProjectedRowInitializer();
  // Buffer is large enough to hold all prs
  byte *buffer = common::AllocationUtil::AllocateAligned(table_pri.ProjectedRowSize());
  // Scan the class index
  auto pr = class_pri.InitializeRow(buffer);
  auto *relid_entry = reinterpret_cast<uint32_t *>(pr->AccessForceNotNull(1));
  *relid_entry = class_oid;
  std::vector<storage::TupleSlot> index_results;
  columns_class_index_->ScanKey(*txn, *pr, &index_results);
  if (index_results.empty()) {
    delete[] buffer;
    return nullptr;
  }

  // Step 2: Scan the table to get the columns
  std::vector<std::unique_ptr<Column>> cols;
  pr = table_pri.InitializeRow(buffer);
  for (const auto &slot : index_results) {
    if (!columns_->Select(txn, slot, pr)) {
      // Nothing visible
      delete[] buffer;
      return nullptr;
    }
    cols.emplace_back(postgres::AttributeHelper::MakeColumn<Column>(pr, table_pm));
  }
  delete[] buffer;
  return cols;
}

template <typename Column>
void DatabaseCatalog::DeleteColumns(transaction::TransactionContext *txn, uint32_t class_oid) {
  // Step 1: Read Index
  std::vector<col_oid_t> table_oids{ATTNUM_COL_OID, ATTNAME_COL_OID,    ATTTYPID_COL_OID,
                                    ATTLEN_COL_OID, ATTNOTNULL_COL_OID, ADBIN_COL_OID};
  // NOLINTNEXTLINE
  auto [table_pri, table_pm] = columns_->InitializerForProjectedRow(table_oids);
  auto class_pri = columns_class_index_->GetProjectedRowInitializer();
  // Buffer is large enough to hold all prs
  byte *buffer = common::AllocationUtil::AllocateAligned(table_pri.ProjectedRowSize());
  // Scan the class index
  auto pr = class_pri.InitializeRow(buffer);
  auto *relid_entry = reinterpret_cast<uint32_t *>(pr->AccessForceNotNull(1));
  *relid_entry = class_oid;
  std::vector<storage::TupleSlot> index_results;
  columns_class_index_->ScanKey(*txn, *pr, &index_results);
  if (index_results.empty()) {
    delete[] buffer;
  }

  // Step 2: Scan the table to get the columns
  pr = table_pri.InitializeRow(buffer);
  for (const auto &slot : index_results) {
    if (!columns_->Select(txn, slot, pr)) {
      // Nothing visible
      delete[] buffer;
      return;
    }
    auto col = postgres::AttributeHelper::MakeColumn<Column>(pr, table_pm);
    // 1. Delete from class index
    class_pri = columns_class_index_->GetProjectedRowInitializer();
    pr = class_pri.InitializeRow(buffer);
    relid_entry = reinterpret_cast<uint32_t *>(pr->AccessForceNotNull(0));
    *relid_entry = class_oid;
    columns_class_index_->Delete(txn, *pr, slot);

    // 2. Delete from oid index
    auto oid_pri = columns_oid_index_->GetProjectedRowInitializer();
    pr = oid_pri.InitializeRow(buffer);
    auto oid_entry = reinterpret_cast<uint32_t *>(pr->AccessForceNotNull(0));
    *oid_entry = !col->GetOid();
    relid_entry = reinterpret_cast<uint32_t *>(pr->AccessForceNotNull(1));
    *relid_entry = class_oid;
    columns_oid_index_->Delete(txn, *pr, slot);

    // 3. Delete from name index
    auto name_pri = columns_name_index_->GetProjectedRowInitializer();
    pr = name_pri.InitializeRow(buffer);
    auto name_entry = reinterpret_cast<storage::VarlenEntry *>(pr->AccessForceNotNull(0));
    *name_entry = postgres::AttributeHelper::MakeNameVarlen(*col);
    relid_entry = reinterpret_cast<uint32_t *>(pr->AccessForceNotNull(1));
    *relid_entry = class_oid;
    columns_name_index_->Delete(txn, *pr, slot);
  }
  delete[] buffer;
}

// namespace_oid_t DatabaseCatalog::CreateNamespace(transaction::TransactionContext *txn, const std::string &name);

// bool DatabaseCatalog::DeleteNamespace(transaction::TransactionContext *txn, namespace_oid_t ns);

// namespace_oid_t DatabaseCatalog::GetNamespaceOid(transaction::TransactionContext *txn, const std::string &name);

// table_oid_t DatabaseCatalog::CreateTable(transaction::TransactionContext *txn, namespace_oid_t ns, const std::string
// &name,
//                           const Schema &schema);

// bool DatabaseCatalog::DeleteTable(transaction::TransactionContext *txn, table_oid_t table);

// table_oid_t DatabaseCatalog::GetTableOid(transaction::TransactionContext *txn, namespace_oid_t ns, const std::string
// &name);

// bool DatabaseCatalog::RenameTable(transaction::TransactionContext *txn, table_oid_t table, const std::string &name);

// bool DatabaseCatalog::UpdateSchema(transaction::TransactionContext *txn, table_oid_t table, Schema *new_schema);

// const Schema &DatabaseCatalog::GetSchema(transaction::TransactionContext *txn, table_oid_t table);

// std::vector<constraint_oid_t> DatabaseCatalog::GetConstraints(transaction::TransactionContext *txn, table_oid_t);

// std::vector<index_oid_t> DatabaseCatalog::GetIndexes(transaction::TransactionContext *txn, table_oid_t);

<<<<<<< HEAD
index_oid_t DatabaseCatalog::CreateIndex(transaction::TransactionContext *txn, namespace_oid_t ns, const std::string &name,
                                        table_oid_t table, IndexSchema *schema) {
  const index_oid_t index_oid = static_cast<index_oid_t>(next_oid_++);
  return CreateIndexEntry(txn, ns, table, index_oid, name, schema) ? index_oid : INVALID_INDEX_OID;
}
=======
// index_oid_t DatabaseCatalog::CreateIndex(transaction::TransactionContext *txn, namespace_oid_t ns, const std::string
// &name,
//                                          table_oid_t table, IndexSchema *schema);
>>>>>>> eb33e121

// bool DatabaseCatalog::DeleteIndex(transaction::TransactionContext *txn, index_oid_t index);

// index_oid_t DatabaseCatalog::GetIndexOid(transaction::TransactionContext *txn, namespace_oid_t ns, const std::string
// &name);

// const IndexSchema &DatabaseCatalog::GetIndexSchema(transaction::TransactionContext *txn, index_oid_t index);

void DatabaseCatalog::TearDown(transaction::TransactionContext *txn) {
  std::vector<parser::AbstractExpression *> expressions;
  std::vector<Schema *> table_schemas;
  std::vector<storage::SqlTable *> tables;
  std::vector<IndexSchema *> index_schemas;
  std::vector<storage::index::Index *> indexes;

  std::vector<col_oid_t> col_oids;

  // pg_class (schemas & objects) [this is the largest projection]
  col_oids.emplace_back(RELKIND_COL_OID);
  col_oids.emplace_back(REL_SCHEMA_COL_OID);
  col_oids.emplace_back(REL_PTR_COL_OID);
  auto [pci, pm] = classes_->InitializerForProjectedColumns(col_oids, 100);

  byte *buffer = common::AllocationUtil::AllocateAligned(pci.ProjectedColumnsSize());
  auto pc = pci.Initialize(buffer);

  // Fetch pointers to the start each in the projected columns
  auto classes = reinterpret_cast<postgres::ClassKind *>(pc->ColumnStart(pm[RELKIND_COL_OID]));
  auto schemas = reinterpret_cast<void **>(pc->ColumnStart(pm[REL_SCHEMA_COL_OID]));
  auto objects = reinterpret_cast<void **>(pc->ColumnStart(pm[REL_PTR_COL_OID]));

  // Scan the table
  auto table_iter = classes_->begin();
  while (table_iter != classes_->end()) {
    classes_->Scan(txn, &table_iter, pc);
    for (uint i = 0; i < pc->NumTuples(); i++) {
      switch (classes[i]) {
        case postgres::ClassKind::REGULAR_TABLE:
          table_schemas.emplace_back(reinterpret_cast<Schema *>(schemas[i]));
          tables.emplace_back(reinterpret_cast<storage::SqlTable *>(objects[i]));
          break;
        case postgres::ClassKind::INDEX:
          index_schemas.emplace_back(reinterpret_cast<IndexSchema *>(schemas[i]));
          indexes.emplace_back(reinterpret_cast<storage::index::Index *>(objects[i]));
          break;
        default:
          throw std::runtime_error("Unimplemented destructor needed");
      }
    }
  }

  // pg_attribute (expressions)
  col_oids.clear();
  col_oids.emplace_back(ADBIN_COL_OID);
  std::tie(pci, pm) = columns_->InitializerForProjectedColumns(col_oids, 100);
  pc = pci.Initialize(buffer);

  auto exprs = reinterpret_cast<parser::AbstractExpression **>(pc->ColumnStart(0));

  table_iter = columns_->begin();
  while (table_iter != columns_->end()) {
    columns_->Scan(txn, &table_iter, pc);

    for (uint i = 0; i < pc->NumTuples(); i++) {
      expressions.emplace_back(exprs[i]);
    }
  }

  // pg_constraint (expressions)
  col_oids.clear();
  col_oids.emplace_back(CONBIN_COL_OID);
  std::tie(pci, pm) = constraints_->InitializerForProjectedColumns(col_oids, 100);
  pc = pci.Initialize(buffer);

  exprs = reinterpret_cast<parser::AbstractExpression **>(pc->ColumnStart(0));

  table_iter = constraints_->begin();
  while (table_iter != constraints_->end()) {
    constraints_->Scan(txn, &table_iter, pc);

    for (uint i = 0; i < pc->NumTuples(); i++) {
      expressions.emplace_back(exprs[i]);
    }
  }

  // No new transactions can see these object but there may be deferred index
  // and other operation.  Therefore, we need to defer the deallocation on delete
  txn->RegisterCommitAction([=, tables{std::move(tables)}, indexes{std::move(indexes)},
                             table_schemas{std::move(table_schemas)}, index_schemas{std::move(index_schemas)},
                             expressions{std::move(expressions)}] {
    txn->GetTransactionManager()->DeferAction(
        [=, tables{std::move(tables)}, indexes{std::move(indexes)}, table_schemas{std::move(table_schemas)},
         index_schemas{std::move(index_schemas)}, expressions{std::move(expressions)}] {
          for (auto table : tables) delete table;

          for (auto index : indexes) delete index;

          for (auto schema : table_schemas) delete schema;

          for (auto schema : index_schemas) delete schema;

          for (auto expr : expressions) delete expr;
        });
  });
}


bool DatabaseCatalog::CreateIndexEntry(transaction::TransactionContext *const txn,
                                       const namespace_oid_t ns_oid, const table_oid_t table_oid,
                                       const index_oid_t index_oid, const std::string &name, const IndexSchema *schema) {

  // First, insert into pg_class
  auto [pr_init, pr_map] = classes_->InitializerForProjectedRow(PG_CLASS_ALL_COL_OIDS);

  auto *const class_insert_redo = txn->StageWrite(db_oid_, table_oid, pr_init);
  auto *const class_insert_pr = class_insert_redo->Delta();

  // Write the index_oid into the PR
  auto index_oid_offset = pr_map[RELOID_COL_OID];
  auto *index_oid_ptr = class_insert_pr->AccessForceNotNull(index_oid_offset);
  *(reinterpret_cast<uint32_t *>(index_oid_ptr)) = static_cast<uint32_t>(index_oid);

  // Create the necessary varlen for storage operations
  storage::VarlenEntry name_varlen;
  if (name.size() > storage::VarlenEntry::InlineThreshold()) {
    byte *contents = common::AllocationUtil::AllocateAligned(name.size());
    std::memcpy(contents, name.data(), name.size());
    name_varlen = storage::VarlenEntry::Create(contents, name.size(), true);
  } else {
    name_varlen = storage::VarlenEntry::CreateInline(reinterpret_cast<const byte *const>(name.data()), name.size());
  }

  // Write the name into the PR
  const auto name_offset = pr_map[RELNAME_COL_OID];
  auto *const name_ptr = class_insert_pr->AccessForceNotNull(name_offset);
  *(reinterpret_cast<storage::VarlenEntry *>(name_ptr)) = name_varlen;

  // Write the ns_oid into the PR
  const auto ns_offset = pr_map[RELNAMESPACE_COL_OID];
  auto *const ns_ptr = class_insert_pr->AccessForceNotNull(ns_offset);
  *(reinterpret_cast<uint32_t *>(ns_ptr)) = static_cast<uint32_t>(ns_oid);

  // Write the kind into the PR
  const auto kind_offset = pr_map[RELKIND_COL_OID];
  auto *const kind_ptr = class_insert_pr->AccessForceNotNull(kind_offset);
  *(reinterpret_cast<char *>(kind_ptr)) = static_cast<char>(postgres::ClassKind::INDEX);

  // Write the index_schema_ptr into the PR
  const auto index_schema_ptr_offset = pr_map[REL_SCHEMA_COL_OID];
  auto *const index_schema_ptr_ptr = class_insert_pr->AccessForceNotNull(index_schema_ptr_offset);
  *(reinterpret_cast<uintptr_t *>(index_schema_ptr_ptr)) = reinterpret_cast<uintptr_t>(schema);

  // Set next_col_oid to NULL because indexes don't need col_oid
  const auto next_col_oid_offset = pr_map[REL_NEXTCOLOID_COL_OID];
  class_insert_pr->SetNull(next_col_oid_offset);

  // Set index_ptr to NULL because it gets set by execution layer after instantiation
  const auto index_ptr_offset = pr_map[REL_PTR_COL_OID];
  class_insert_pr->SetNull(index_ptr_offset);

  // Insert into pg_class table
  const auto class_tuple_slot = classes_->Insert(txn, class_insert_redo);

  // Now we insert into indexes on pg_class
  // Get PR initializers allocate a buffer from the largest one
  const auto class_oid_index_init = classes_oid_index_->GetProjectedRowInitializer();
  const auto class_name_index_init = classes_name_index_->GetProjectedRowInitializer();
  const auto class_ns_index_init = classes_namespace_index_->GetProjectedRowInitializer();
  auto *index_buffer = common::AllocationUtil::AllocateAligned(class_name_index_init.ProjectedRowSize());

  // Insert into oid_index
  auto *index_pr = class_oid_index_init.InitializeRow(index_buffer);
  *(reinterpret_cast<uint32_t *>(index_pr->AccessForceNotNull(0))) = static_cast<uint32_t>(index_oid);
  if (!classes_oid_index_->InsertUnique(txn, *index_pr, class_tuple_slot)) {
    // There was an oid conflict and we need to abort.  Free the buffer and
    // return INVALID_TABLE_OID to indicate the database was not created.
    delete[] index_buffer;
    return false;
  }

  // Insert into name_index
  index_pr = class_name_index_init.InitializeRow(index_buffer);
  *(reinterpret_cast<storage::VarlenEntry *>(index_pr->AccessForceNotNull(0))) = name_varlen;
  if (!classes_name_index_->InsertUnique(txn, *index_pr, class_tuple_slot)) {
    // There was a name conflict and we need to abort.  Free the buffer and
    // return INVALID_TABLE_OID to indicate the database was not created.
    delete[] index_buffer;
    return false;
  }

  // Insert into namespace_index
  index_pr = class_ns_index_init.InitializeRow(index_buffer);
  *(reinterpret_cast<uint32_t *>(index_pr->AccessForceNotNull(0))) = static_cast<uint32_t>(ns_oid);
  const auto result UNUSED_ATTRIBUTE = classes_namespace_index_->Insert(txn, *index_pr, class_tuple_slot);
  TERRIER_ASSERT(!result, "Insertion into non-unique namespace index failed.");

  delete[] index_buffer;

  // Next, insert index metadata into pg_index
  [pr_init, pr_map] = indexes_->InitializerForProjectedRow(PG_INDEX_ALL_COL_OIDS);
  auto *const indexes_insert_redo = txn->StageWrite(db_oid_, table_oid, pr_init);
  auto *const indexes_insert_pr = indexes_insert_redo->Delta();

  // Write the index_oid into the PR
  index_oid_offset = pr_map[INDOID_COL_OID];
  index_oid_ptr = indexes_insert_pr->AccessForceNotNull(index_oid_offset);
  *(reinterpret_cast<uint32_t *>(index_oid_ptr)) = static_cast<uint32_t>(index_oid);

  // Write the table_oid for the table the index is for into the PR
  const auto rel_oid_offset = pr_map[INDRELID_COL_OID];
  auto *const rel_oid_ptr = indexes_insert_pr->AccessForceNotNull(rel_oid_offset);
  *(reinterpret_cast<uint32_t *>(rel_oid_ptr)) = static_cast<uint32_t>(table_oid);

  // Helper lambda to write boolean values to PR
  auto write_bool_to_pr = [this](col_oid_t col_oid, bool value) {
    const auto offset = pr_map[col_oid];
    auto *const pr_ptr = indexes_insert_pr->AccessForceNotNull(offset);
    *(reinterpret_cast<bool *>(pr_ptr)) = value;
  };

  // Write boolean values to PR
  write_bool_to_pr(INDISUNIQUE_COL_OID, schema->is_unique_);
  write_bool_to_pr(INDISPRIMARY_COL_OID, schema->is_primary_);
  write_bool_to_pr(INDISEXCLUSION_COL_OID, schema->is_exclusion_);
  write_bool_to_pr(INDIMMEDIATE_COL_OID, schema->is_immediate_);
  write_bool_to_pr(INDISVALID_COL_OID, schema->is_valid_);
  write_bool_to_pr(INDISREADY_COL_OID, schema->is_ready_);
  write_bool_to_pr(INDISLIVE_COL_OID, schema->is_live_);

  // Insert into pg_index table
  const auto indexes_tuple_slot = indexes_->Insert(txn, indexes_insert_redo);

  // Now insert into the indexes on pg_index
  // Get PR initializers and allocate a buffer from the largest one
  const auto indexes_oid_index_init = indexes_oid_index_->GetProjectedRowInitializer();
  const auto indexes_table_index_init = indexes_table_index_->GetProjectedRowInitializer();
  auto buffer_size = std::max(indexes_oid_index_init.ProjectedRowSize(), indexes_table_index_init.ProjectedRowSize());
  index_buffer = common::AllocationUtil::AllocateAligned(buffer_size);

  // Insert into indexes_oid_index
  index_pr = indexes_oid_index_init.InitializeRow(index_buffer);
  *(reinterpret_cast<uint32_t *>(index_pr->AccessForceNotNull(0))) = static_cast<uint32_t>(index_oid);
  if (!indexes_oid_index_->InsertUnique(txn, *index_pr, indexes_tuple_slot)) {
    // There was an oid conflict and we need to abort.  Free the buffer and
    // return INVALID_TABLE_OID to indicate the database was not created.
    delete[] index_buffer;
    return false;
  }

  // Insert into (non-unique) indexes_table_index
  index_pr = indexes_table_index_init.InitializeRow(index_buffer);
  *(reinterpret_cast<uint32_t *>(index_pr->AccessForceNotNull(0))) = static_cast<uint32_t>(table_oid);
  if (!indexes_table_index_->Insert(txn, *index_pr, indexes_tuple_slot)) {
    // There was duplicate value. Free the buffer and
    // return INVALID_TABLE_OID to indicate the database was not created.
    delete[] index_buffer;
    return false;
  }

  // Free the buffer, we are finally done
  delete[] index_buffer;

  return true;
}

type_oid_t DatabaseCatalog::GetTypeOidForType(type::TypeId type) { return type_oid_t(static_cast<uint8_t>(type)); }

// TODO(Gus): Change these to not use memcpy, rather derefernence the PR location like in CreateTableEntry
void DatabaseCatalog::InsertType(transaction::TransactionContext *txn, type::TypeId internal_type,
                                 const std::string &name, namespace_oid_t namespace_oid, int16_t len, bool by_val,
                                 postgres::Type type_category) {
  std::vector<col_oid_t> table_col_oids;
  table_col_oids.emplace_back(TYPOID_COL_OID);
  table_col_oids.emplace_back(TYPNAME_COL_OID);
  table_col_oids.emplace_back(TYPNAMESPACE_COL_OID);
  table_col_oids.emplace_back(TYPLEN_COL_OID);
  table_col_oids.emplace_back(TYPBYVAL_COL_OID);
  table_col_oids.emplace_back(TYPTYPE_COL_OID);
  auto initializer_pair = types_->InitializerForProjectedRow(table_col_oids);
  auto initializer = initializer_pair.first;
  auto col_map = initializer_pair.second;

  // Stage the write into the table
  auto redo_record = txn->StageWrite(db_oid_, TYPE_TABLE_OID, initializer);
  auto *delta = redo_record->Delta();

  // Populate oid
  auto offset = col_map[TYPOID_COL_OID];
  auto type_oid = GetTypeOidForType(internal_type);
  memcpy(delta->AccessForceNotNull(offset), &type_oid, sizeof(type_oid_t));

  // Populate type name
  offset = col_map[TYPNAME_COL_OID];
  storage::VarlenEntry name_varlen;
  if (name.size() > storage::VarlenEntry::InlineThreshold()) {
    byte *contents = common::AllocationUtil::AllocateAligned(name.size());
    std::memcpy(contents, name.data(), name.size());
    name_varlen = storage::VarlenEntry::Create(contents, static_cast<uint32_t>(name.size()), true);
  } else {
    name_varlen = storage::VarlenEntry::CreateInline(reinterpret_cast<const byte *>(name.data()),
                                                     static_cast<uint32_t>(name.size()));
  }
  *(reinterpret_cast<storage::VarlenEntry *>(delta->AccessForceNotNull(offset))) = name_varlen;

  // Populate namespace
  offset = col_map[TYPNAMESPACE_COL_OID];
  memcpy(delta->AccessForceNotNull(offset), &namespace_oid, sizeof(namespace_oid_t));

  // Populate len
  offset = col_map[TYPLEN_COL_OID];
  memcpy(delta->AccessForceNotNull(offset), &len, sizeof(int16_t) /* SMALLINT */);

  // Populate byval
  offset = col_map[TYPBYVAL_COL_OID];
  memcpy(delta->AccessForceNotNull(offset), &by_val, sizeof(bool));

  // Populate type
  offset = col_map[TYPTYPE_COL_OID];
  // TODO(Gus): make sure this cast works
  auto type = static_cast<uint8_t>(type_category);
  memcpy(delta->AccessForceNotNull(offset), &type, sizeof(uint8_t) /* TINYINT */);

  // Insert into table
  auto tuple_slot = types_->Insert(txn, redo_record);

  // Allocate buffer of largest size needed
  uint32_t buffer_size = 0;
  buffer_size = std::max(buffer_size, types_oid_index_->GetProjectedRowInitializer().ProjectedRowSize());
  buffer_size = std::max(buffer_size, types_name_index_->GetProjectedRowInitializer().ProjectedRowSize());
  buffer_size = std::max(buffer_size, types_namespace_index_->GetProjectedRowInitializer().ProjectedRowSize());
  byte *buffer = common::AllocationUtil::AllocateAligned(buffer_size);

  // Insert into oid index
  auto oid_index_delta = types_oid_index_->GetProjectedRowInitializer().InitializeRow(buffer);
  auto oid_index_offset = types_oid_index_->GetKeyOidToOffsetMap().at(catalog::indexkeycol_oid_t(1));
  memcpy(oid_index_delta->AccessForceNotNull(oid_index_offset), &type_oid, sizeof(type_oid_t));
  auto result UNUSED_ATTRIBUTE = types_oid_index_->InsertUnique(txn, *oid_index_delta, tuple_slot);
  TERRIER_ASSERT(result, "Insert into type oid index should always succeed");

  // Insert into (namespace_oid, name) index
  buffer = common::AllocationUtil::AllocateAligned(types_name_index_->GetProjectedRowInitializer().ProjectedRowSize());
  auto name_index_delta = types_name_index_->GetProjectedRowInitializer().InitializeRow(buffer);
  // Populate namespace
  auto name_index_offset = types_name_index_->GetKeyOidToOffsetMap().at(catalog::indexkeycol_oid_t(1));
  memcpy(name_index_delta->AccessForceNotNull(name_index_offset), &namespace_oid, sizeof(namespace_oid_t));
  // Populate type name
  name_index_offset = types_name_index_->GetKeyOidToOffsetMap().at(catalog::indexkeycol_oid_t(2));
  *(reinterpret_cast<storage::VarlenEntry *>(name_index_delta->AccessForceNotNull(name_index_offset))) = name_varlen;
  result = types_name_index_->InsertUnique(txn, *name_index_delta, tuple_slot);
  TERRIER_ASSERT(result, "Insert into type name index should always succeed");

  // Insert into (non-unique) namespace oid index
  buffer =
      common::AllocationUtil::AllocateAligned(types_namespace_index_->GetProjectedRowInitializer().ProjectedRowSize());
  auto namespace_index_delta = types_namespace_index_->GetProjectedRowInitializer().InitializeRow(buffer);
  auto namespace_index_offset = types_namespace_index_->GetKeyOidToOffsetMap().at(catalog::indexkeycol_oid_t(1));
  memcpy(namespace_index_delta->AccessForceNotNull(namespace_index_offset), &namespace_oid, sizeof(namespace_oid_t));
  result = types_namespace_index_->Insert(txn, *name_index_delta, tuple_slot);
  TERRIER_ASSERT(result, "Insert into type namespace index should always succeed");

  // Clean up buffer
  delete[] buffer;
}

void DatabaseCatalog::BootstrapTypes(transaction::TransactionContext *txn) {
  InsertType(txn, type::TypeId::INVALID, "INVALID", NAMESPACE_CATALOG_NAMESPACE_OID, 1, true, postgres::Type::BASE);

  InsertType(txn, type::TypeId::BOOLEAN, "BOOLEAN", NAMESPACE_CATALOG_NAMESPACE_OID, sizeof(bool), true,
             postgres::Type::BASE);

  InsertType(txn, type::TypeId::TINYINT, "TINYINT", NAMESPACE_CATALOG_NAMESPACE_OID, sizeof(int8_t), true,
             postgres::Type::BASE);

  InsertType(txn, type::TypeId::SMALLINT, "SMALLINT", NAMESPACE_CATALOG_NAMESPACE_OID, sizeof(int16_t), true,
             postgres::Type::BASE);

  InsertType(txn, type::TypeId::INTEGER, "INTEGER", NAMESPACE_CATALOG_NAMESPACE_OID, sizeof(int32_t), true,
             postgres::Type::BASE);

  InsertType(txn, type::TypeId::BIGINT, "BIGINT", NAMESPACE_CATALOG_NAMESPACE_OID, sizeof(int64_t), true,
             postgres::Type::BASE);

  InsertType(txn, type::TypeId::DECIMAL, "DECIMAL", NAMESPACE_CATALOG_NAMESPACE_OID, sizeof(double), true,
             postgres::Type::BASE);

  InsertType(txn, type::TypeId::TIMESTAMP, "TIMESTAMP", NAMESPACE_CATALOG_NAMESPACE_OID, sizeof(type::timestamp_t),
             true, postgres::Type::BASE);

  InsertType(txn, type::TypeId::DATE, "DATE", NAMESPACE_CATALOG_NAMESPACE_OID, sizeof(type::date_t), true,
             postgres::Type::BASE);

  InsertType(txn, type::TypeId::VARCHAR, "VARCHAR", NAMESPACE_CATALOG_NAMESPACE_OID, -1, false, postgres::Type::BASE);

  InsertType(txn, type::TypeId::VARBINARY, "VARBINARY", NAMESPACE_CATALOG_NAMESPACE_OID, -1, false,
             postgres::Type::BASE);
}

}  // namespace terrier::catalog<|MERGE_RESOLUTION|>--- conflicted
+++ resolved
@@ -6,12 +6,9 @@
 #include "catalog/postgres/pg_attribute.h"
 #include "catalog/postgres/pg_class.h"
 #include "catalog/postgres/pg_constraint.h"
-<<<<<<< HEAD
 #include "catalog/postgres/pg_index.h"
-=======
 #include "catalog/postgres/pg_namespace.h"
 #include "catalog/postgres/pg_type.h"
->>>>>>> eb33e121
 #include "catalog/schema.h"
 #include "storage/index/index.h"
 #include "storage/sql_table.h"
@@ -431,17 +428,11 @@
 
 // std::vector<index_oid_t> DatabaseCatalog::GetIndexes(transaction::TransactionContext *txn, table_oid_t);
 
-<<<<<<< HEAD
 index_oid_t DatabaseCatalog::CreateIndex(transaction::TransactionContext *txn, namespace_oid_t ns, const std::string &name,
                                         table_oid_t table, IndexSchema *schema) {
   const index_oid_t index_oid = static_cast<index_oid_t>(next_oid_++);
   return CreateIndexEntry(txn, ns, table, index_oid, name, schema) ? index_oid : INVALID_INDEX_OID;
 }
-=======
-// index_oid_t DatabaseCatalog::CreateIndex(transaction::TransactionContext *txn, namespace_oid_t ns, const std::string
-// &name,
-//                                          table_oid_t table, IndexSchema *schema);
->>>>>>> eb33e121
 
 // bool DatabaseCatalog::DeleteIndex(transaction::TransactionContext *txn, index_oid_t index);
 
