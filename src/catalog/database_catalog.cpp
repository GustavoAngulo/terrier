#include <vector>

#include "catalog/catalog_defs.h"
#include "catalog/database_catalog.h"
#include "catalog/index_schema.h"
#include "catalog/postgres/pg_namespace.h"
#include "catalog/postgres/pg_type.h"
#include "catalog/postgres/pg_attribute.h"
#include "catalog/postgres/pg_class.h"
#include "catalog/postgres/pg_constraint.h"
#include "catalog/postgres/pg_index.h"
#include "catalog/schema.h"
#include "transaction/transaction_context.h"
#include "transaction/transaction_defs.h"
#include "transaction/transaction_manager.h"
#include "storage/index/index.h"
#include "storage/sql_table.h"
#include "transaction/transaction_context.h"
#include "transaction/transaction_defs.h"
#include "type/type_id.h"

namespace terrier::catalog {

// namespace_oid_t DatabaseCatalog::CreateNamespace(transaction::TransactionContext *txn, const std::string &name);

// bool DatabaseCatalog::DeleteNamespace(transaction::TransactionContext *txn, namespace_oid_t ns);

// namespace_oid_t DatabaseCatalog::GetNamespaceOid(transaction::TransactionContext *txn, const std::string &name);

// table_oid_t DatabaseCatalog::CreateTable(transaction::TransactionContext *txn, namespace_oid_t ns, const std::string &name,
//                           const Schema &schema);

// bool DatabaseCatalog::DeleteTable(transaction::TransactionContext *txn, table_oid_t table);

// table_oid_t DatabaseCatalog::GetTableOid(transaction::TransactionContext *txn, namespace_oid_t ns, const std::string &name);

// bool DatabaseCatalog::RenameTable(transaction::TransactionContext *txn, table_oid_t table, const std::string &name);

// bool DatabaseCatalog::UpdateSchema(transaction::TransactionContext *txn, table_oid_t table, Schema *new_schema);

// const Schema &DatabaseCatalog::GetSchema(transaction::TransactionContext *txn, table_oid_t table);

// std::vector<constraint_oid_t> DatabaseCatalog::GetConstraints(transaction::TransactionContext *txn, table_oid_t);

// std::vector<index_oid_t> DatabaseCatalog::GetIndexes(transaction::TransactionContext *txn, table_oid_t);

index_oid_t DatabaseCatalog::CreateIndex(transaction::TransactionContext *txn, namespace_oid_t ns, const std::string &name,
                                        table_oid_t table, IndexSchema *schema) {
  const index_oid_t index_oid = static_cast<index_oid_t>(next_oid_++);
  return CreateIndexEntry(txn, ns, table, index_oid, name, schema) ? index_oid : INVALID_INDEX_OID;
}

// bool DatabaseCatalog::DeleteIndex(transaction::TransactionContext *txn, index_oid_t index);

// index_oid_t DatabaseCatalog::GetIndexOid(transaction::TransactionContext *txn, namespace_oid_t ns, const std::string &name);

// const IndexSchema &DatabaseCatalog::GetIndexSchema(transaction::TransactionContext *txn, index_oid_t index);

void DatabaseCatalog::TearDown(transaction::TransactionContext *txn) {
  std::vector<parser::AbstractExpression *> expressions;
  std::vector<Schema *> table_schemas;
  std::vector<storage::SqlTable *> tables;
  std::vector<IndexSchema *> index_schemas;
  std::vector<storage::index::Index *> indexes;

  std::vector<col_oid_t> col_oids;

  // pg_class (schemas & objects) [this is the largest projection]
  col_oids.emplace_back(RELKIND_COL_OID);
  col_oids.emplace_back(REL_SCHEMA_COL_OID);
  col_oids.emplace_back(REL_PTR_COL_OID);
  auto [pci, pm] = classes_->InitializerForProjectedColumns(col_oids, 100);

  byte *buffer = common::AllocationUtil::AllocateAligned(pci.ProjectedColumnsSize());
  auto pc = pci.Initialize(buffer);

  // Fetch pointers to the start each in the projected columns
  auto classes = reinterpret_cast<postgres::ClassKind *>(pc->ColumnStart(pm[RELKIND_COL_OID]));
  auto schemas = reinterpret_cast<void **>(pc->ColumnStart(pm[REL_SCHEMA_COL_OID]));
  auto objects = reinterpret_cast<void **>(pc->ColumnStart(pm[REL_PTR_COL_OID]));

  // Scan the table
  auto table_iter = classes_->begin();
  while (table_iter != classes_->end()) {
<<<<<<< HEAD
    classes_->Scan(txn, table_iter, pc);
    for (int i = 0; i < pc->NumTuples()) {
=======
    classes_->Scan(txn, &table_iter, pc);
    for (uint i = 0; i < pc->NumTuples(); i++) {
>>>>>>> 068b6942
      switch(classes[i]) {
        case postgres::ClassKind::REGULAR_TABLE:
          table_schemas.emplace_back(reinterpret_cast<Schema *>(schemas[i]));
          tables.emplace_back(reinterpret_cast<storage::SqlTable *>(objects[i]));
          break;
        case postgres::ClassKind::INDEX:
          index_schemas.emplace_back(reinterpret_cast<IndexSchema *>(schemas[i]));
          indexes.emplace_back(reinterpret_cast<storage::index::Index *>(objects[i]));
          break;
        default:
          throw std::runtime_error("Unimplemented destructor needed");
      }
    }
  }

  // pg_attribute (expressions)
  col_oids.clear();
  col_oids.emplace_back(ADBIN_COL_OID);
  std::tie(pci, pm) = columns_->InitializerForProjectedColumns(col_oids, 100);
  pc = pci.Initialize(buffer);

  auto exprs = reinterpret_cast<parser::AbstractExpression **>(pc->ColumnStart(0));

  table_iter = columns_->begin();
  while (table_iter != columns_->end()) {
    columns_->Scan(txn, &table_iter, pc);

    for (uint i = 0; i < pc->NumTuples(); i++) {
      expressions.emplace_back(exprs[i]);
    }
  }

  // pg_constraint (expressions)
  col_oids.clear();
  col_oids.emplace_back(CONBIN_COL_OID);
  std::tie(pci, pm) = constraints_->InitializerForProjectedColumns(col_oids, 100);
  pc = pci.Initialize(buffer);

  exprs = reinterpret_cast<parser::AbstractExpression **>(pc->ColumnStart(0));

  table_iter = constraints_->begin();
  while (table_iter != constraints_->end()) {
    constraints_->Scan(txn, &table_iter, pc);

    for (uint i = 0; i < pc->NumTuples(); i++) {
      expressions.emplace_back(exprs[i]);
    }
  }

  // No new transactions can see these object but there may be deferred index
  // and other operation.  Therefore, we need to defer the deallocation on delete
  txn->RegisterCommitAction([=, tables{std::move(tables)}, indexes{std::move(indexes)},
                                table_schemas{std::move(table_schemas)}, index_schemas{std::move(index_schema)},
                                expressions{std::move(expressions)}] {
    txn->GetTransactionManager()->DeferAction([=, tables{std::move(tables)}, indexes{std::move(indexes)},
                                                  table_schemas{std::move(table_schemas)}, index_schemas{std::move(index_schema)},
                                                  expressions{std::move(expressions)}] {
      for (auto table : tables)
        delete table;

      for (auto index : indexes)
        delete index;

      for (auto schema : table_schemas)
        delete schema;

      for (auto schema : index_schemas)
        delete schema;

      for (auto expr : expressions)
        delete expr;
    });
  });
}

<<<<<<< HEAD

bool DatabaseCatalog::CreateIndexEntry(transaction::TransactionContext *const txn,
                                       const namespace_oid_t ns_oid, const table_oid_t table_oid,
                                       const index_oid_t index_oid, const std::string &name, const IndexSchema *schema) {

  // First, insert into pg_class
  auto [pr_init, pr_map] = classes_->InitializerForProjectedRow(PG_CLASS_ALL_COL_OIDS);

  auto *const class_insert_redo = txn->StageWrite(db_oid_, table_oid, pr_init);
  auto *const class_insert_pr = class_insert_redo->Delta();

  // Write the index_oid into the PR
  auto index_oid_offset = pr_map[RELOID_COL_OID];
  auto *index_oid_ptr = class_insert_pr->AccessForceNotNull(index_oid_offset);
  *(reinterpret_cast<uint32_t *>(index_oid_ptr)) = static_cast<uint32_t>(index_oid);

  // Create the necessary varlen for storage operations
  storage::VarlenEntry name_varlen;
  if (name.size() > storage::VarlenEntry::InlineThreshold()) {
    byte *contents = common::AllocationUtil::AllocateAligned(name.size());
    std::memcpy(contents, name.data(), name.size());
    name_varlen = storage::VarlenEntry::Create(contents, name.size(), true);
  } else {
    name_varlen = storage::VarlenEntry::CreateInline(reinterpret_cast<const byte *const>(name.data()), name.size());
  }

  // Write the name into the PR
  const auto name_offset = pr_map[RELNAME_COL_OID];
  auto *const name_ptr = class_insert_pr->AccessForceNotNull(name_offset);
  *(reinterpret_cast<storage::VarlenEntry *>(name_ptr)) = name_varlen;

  // Write the ns_oid into the PR
  const auto ns_offset = pr_map[RELNAMESPACE_COL_OID];
  auto *const ns_ptr = class_insert_pr->AccessForceNotNull(ns_offset);
  *(reinterpret_cast<uint32_t *>(ns_ptr)) = static_cast<uint32_t>(ns_oid);

  // Write the kind into the PR
  const auto kind_offset = pr_map[RELKIND_COL_OID];
  auto *const kind_ptr = class_insert_pr->AccessForceNotNull(kind_offset);
  *(reinterpret_cast<char *>(kind_ptr)) = static_cast<char>(postgres::ClassKind::INDEX);

  // Write the index_schema_ptr into the PR
  const auto index_schema_ptr_offset = pr_map[REL_SCHEMA_COL_OID];
  auto *const index_schema_ptr_ptr = class_insert_pr->AccessForceNotNull(index_schema_ptr_offset);
  *(reinterpret_cast<uintptr_t *>(index_schema_ptr_ptr)) = reinterpret_cast<uintptr_t>(schema);

  // Set next_col_oid to NULL because indexes don't need col_oid
  const auto next_col_oid_offset = pr_map[REL_NEXTCOLOID_COL_OID];
  class_insert_pr->SetNull(next_col_oid_offset);

  // Set index_ptr to NULL because it gets set by execution layer after instantiation
  const auto index_ptr_offset = pr_map[REL_PTR_COL_OID];
  class_insert_pr->SetNull(index_ptr_offset);

  // Insert into pg_class table
  const auto class_tuple_slot = classes_->Insert(txn, class_insert_redo);

  // Now we insert into indexes on pg_class
  // Get PR initializers allocate a buffer from the largest one
  const auto class_oid_index_init = classes_oid_index_->GetProjectedRowInitializer();
  const auto class_name_index_init = classes_name_index_->GetProjectedRowInitializer();
  const auto class_ns_index_init = classes_namespace_index_->GetProjectedRowInitializer();
  auto *index_buffer = common::AllocationUtil::AllocateAligned(class_name_index_init.ProjectedRowSize());

  // Insert into oid_index
  auto *index_pr = class_oid_index_init.InitializeRow(index_buffer);
  *(reinterpret_cast<uint32_t *>(index_pr->AccessForceNotNull(0))) = static_cast<uint32_t>(index_oid);
  if (!classes_oid_index_->InsertUnique(txn, *index_pr, class_tuple_slot)) {
    // There was an oid conflict and we need to abort.  Free the buffer and
    // return INVALID_TABLE_OID to indicate the database was not created.
    delete[] index_buffer;
    return false;
  }

  // Insert into name_index
  index_pr = class_name_index_init.InitializeRow(index_buffer);
  *(reinterpret_cast<storage::VarlenEntry *>(index_pr->AccessForceNotNull(0))) = name_varlen;
  if (!classes_name_index_->InsertUnique(txn, *index_pr, class_tuple_slot)) {
    // There was a name conflict and we need to abort.  Free the buffer and
    // return INVALID_TABLE_OID to indicate the database was not created.
    delete[] index_buffer;
    return false;
  }

  // Insert into namespace_index
  index_pr = class_ns_index_init.InitializeRow(index_buffer);
  *(reinterpret_cast<uint32_t *>(index_pr->AccessForceNotNull(0))) = static_cast<uint32_t>(ns_oid);
  const auto result UNUSED_ATTRIBUTE = classes_namespace_index_->Insert(txn, *index_pr, class_tuple_slot);
  TERRIER_ASSERT(!result, "Insertion into non-unique namespace index failed.");

  delete[] index_buffer;

  // Next, insert index metadata into pg_index
  [pr_init, pr_map] = indexes_->InitializerForProjectedRow(PG_INDEX_ALL_COL_OIDS);
  auto *const indexes_insert_redo = txn->StageWrite(db_oid_, table_oid, pr_init);
  auto *const indexes_insert_pr = indexes_insert_redo->Delta();

  // Write the index_oid into the PR
  index_oid_offset = pr_map[INDOID_COL_OID];
  index_oid_ptr = indexes_insert_pr->AccessForceNotNull(index_oid_offset);
  *(reinterpret_cast<uint32_t *>(index_oid_ptr)) = static_cast<uint32_t>(index_oid);

  // Write the table_oid for the table the index is for into the PR
  const auto rel_oid_offset = pr_map[INDRELID_COL_OID];
  auto *const rel_oid_ptr = indexes_insert_pr->AccessForceNotNull(rel_oid_offset);
  *(reinterpret_cast<uint32_t *>(rel_oid_ptr)) = static_cast<uint32_t>(table_oid);

  // Helper lambda to write boolean values to PR
  auto write_bool_to_pr = [this](col_oid_t col_oid, bool value) {
    const auto offset = pr_map[col_oid];
    auto *const pr_ptr = indexes_insert_pr->AccessForceNotNull(offset);
    *(reinterpret_cast<bool *>(pr_ptr)) = value;
  };

  // Write boolean values to PR
  write_bool_to_pr(INDISUNIQUE_COL_OID, schema->is_unique_);
  write_bool_to_pr(INDISPRIMARY_COL_OID, schema->is_primary_);
  write_bool_to_pr(INDISEXCLUSION_COL_OID, schema->is_exclusion_);
  write_bool_to_pr(INDIMMEDIATE_COL_OID, schema->is_immediate_);
  write_bool_to_pr(INDISVALID_COL_OID, schema->is_valid_);
  write_bool_to_pr(INDISREADY_COL_OID, schema->is_ready_);
  write_bool_to_pr(INDISLIVE_COL_OID, schema->is_live_);

  // Insert into pg_index table
  const auto indexes_tuple_slot = indexes_->Insert(txn, indexes_insert_redo);

  // Now insert into the indexes on pg_index
  // Get PR initializers and allocate a buffer from the largest one
  const auto indexes_oid_index_init = indexes_oid_index_->GetProjectedRowInitializer();
  const auto indexes_table_index_init = indexes_table_index_->GetProjectedRowInitializer();
  auto buffer_size = std::max(indexes_oid_index_init.ProjectedRowSize(), indexes_table_index_init.ProjectedRowSize());
  index_buffer = common::AllocationUtil::AllocateAligned(buffer_size);

  // Insert into indexes_oid_index
  index_pr = indexes_oid_index_init.InitializeRow(index_buffer);
  *(reinterpret_cast<uint32_t *>(index_pr->AccessForceNotNull(0))) = static_cast<uint32_t>(index_oid);
  if (!indexes_oid_index_->InsertUnique(txn, *index_pr, indexes_tuple_slot)) {
    // There was an oid conflict and we need to abort.  Free the buffer and
    // return INVALID_TABLE_OID to indicate the database was not created.
    delete[] index_buffer;
    return false;
  }

  // Insert into (non-unique) indexes_table_index
  index_pr = indexes_table_index_init.InitializeRow(index_buffer);
  *(reinterpret_cast<uint32_t *>(index_pr->AccessForceNotNull(0))) = static_cast<uint32_t>(table_oid);
  if (!indexes_table_index_->Insert(txn, *index_pr, indexes_tuple_slot)) {
    // There was duplicate value. Free the buffer and
    // return INVALID_TABLE_OID to indicate the database was not created.
    delete[] index_buffer;
    return false;
  }

  // Free the buffer, we are finally done
  delete[] index_buffer;

  return true;
}

type_oid_t DatabaseCatalog::GetTypeOidForType(type::TypeId type) { return type_oid_t(static_cast<uint8_t>(type)); }

// TODO(Gus): Change these to not use memcpy, rather derefernence the PR location like in CreateTableEntry
=======
type_oid_t DatabaseCatalog::GetTypeOidForType(type::TypeId type) { return type_oid_t(static_cast<uint8_t>(type)); }

>>>>>>> 068b6942
void DatabaseCatalog::InsertType(transaction::TransactionContext *txn, type::TypeId internal_type,
                                 const std::string &name, namespace_oid_t namespace_oid, int16_t len, bool by_val,
                                 postgres::Type type_category) {
  std::vector<col_oid_t> table_col_oids;
  table_col_oids.emplace_back(TYPOID_COL_OID);
  table_col_oids.emplace_back(TYPNAME_COL_OID);
  table_col_oids.emplace_back(TYPNAMESPACE_COL_OID);
  table_col_oids.emplace_back(TYPLEN_COL_OID);
  table_col_oids.emplace_back(TYPBYVAL_COL_OID);
  table_col_oids.emplace_back(TYPTYPE_COL_OID);
  auto initializer_pair = types_->InitializerForProjectedRow(table_col_oids);
  auto initializer = initializer_pair.first;
  auto col_map = initializer_pair.second;

  // Stage the write into the table
  auto redo_record = txn->StageWrite(db_oid_, TYPE_TABLE_OID, initializer);
  auto *delta = redo_record->Delta();

  // Populate oid
  auto offset = col_map[TYPOID_COL_OID];
  auto type_oid = GetTypeOidForType(internal_type);
  memcpy(delta->AccessForceNotNull(offset), &type_oid, sizeof(type_oid_t));

  // Populate type name
  offset = col_map[TYPNAME_COL_OID];
  storage::VarlenEntry name_varlen;
  if (name.size() > storage::VarlenEntry::InlineThreshold()) {
    byte *contents = common::AllocationUtil::AllocateAligned(name.size());
    std::memcpy(contents, name.data(), name.size());
    name_varlen = storage::VarlenEntry::Create(contents, name.size(), true);
  } else {
    name_varlen = storage::VarlenEntry::CreateInline(reinterpret_cast<byte *>(name.data()), name.size());
  }
  *(reinterpret_cast<storage::VarlenEntry *>(delta->AccessForceNotNull(offset))) = name_varlen;

  // Populate namespace
  offset = col_map[TYPNAMESPACE_COL_OID];
  memcpy(delta->AccessForceNotNull(offset), &namespace_oid, sizeof(namespace_oid_t));

  // Populate len
  offset = col_map[TYPLEN_COL_OID];
  memcpy(delta->AccessForceNotNull(offset), &len, sizeof(int16_t) /* SMALLINT */);

  // Populate byval
  offset = col_map[TYPBYVAL_COL_OID];
  memcpy(delta->AccessForceNotNull(offset), &by_val, sizeof(bool));

  // Populate type
  offset = col_map[TYPTYPE_COL_OID];
  // TODO(Gus): make sure this cast works
  uint8_t type = reinterpret_cast<uint8_t>(type_category);
  memcpy(delta->AccessForceNotNull(offset), &type, sizeof(uint8_t) /* TINYINT */);

  // Insert into table
  auto tuple_slot = types_->Insert(txn, redo_record);

  // Allocate buffer of largest size needed
  uint32_t buffer_size = 0;
  buffer_size = std::max(buffer_size, types_oid_index_->GetProjectedRowInitializer().ProjectedRowSize());
  buffer_size = std::max(buffer_size, types_name_index_->GetProjectedRowInitializer().ProjectedRowSize());
  buffer_size = std::max(buffer_size, types_namespace_index_->GetProjectedRowInitializer().ProjectedRowSize());
  byte *buffer = common::AllocationUtil::AllocateAligned(buffer_size);

  // Insert into oid index
  auto oid_index_delta = types_oid_index_->GetProjectedRowInitializer().InitializeRow(buffer);
  auto oid_index_offset = types_oid_index_->GetKeyOidToOffsetMap().at(catalog::indexkeycol_oid_t(1));
  memcpy(oid_index_delta->AccessForceNotNull(oid_index_offset), &type_oid, sizeof(type_oid_t));
  auto result UNUSED_ATTRIBUTE = types_oid_index_->InsertUnique(txn, *oid_index_delta, tuple_slot);
  TERRIER_ASSERT(result, "Insert into type oid index should always succeed");

  // Insert into (namespace_oid, name) index
  buffer = common::AllocationUtil::AllocateAligned(types_name_index_->GetProjectedRowInitializer().ProjectedRowSize());
  auto name_index_delta = types_name_index_->GetProjectedRowInitializer().InitializeRow(buffer);
  // Populate namespace
  auto name_index_offset = types_name_index_->GetKeyOidToOffsetMap().at(catalog::indexkeycol_oid_t(1));
  memcpy(name_index_delta->AccessForceNotNull(name_index_offset), &namespace_oid, sizeof(namespace_oid_t));
  // Populate type name
  name_index_offset = types_name_index_->GetKeyOidToOffsetMap().at(catalog::indexkeycol_oid_t(2));
  *(reinterpret_cast<storage::VarlenEntry *>(name_index_delta->AccessForceNotNull(name_index_offset))) = name_varlen;
  result = types_name_index_->InsertUnique(txn, *name_index_delta, tuple_slot);
  TERRIER_ASSERT(result, "Insert into type name index should always succeed");

  // Insert into (non-unique) namespace oid index
  buffer =
      common::AllocationUtil::AllocateAligned(types_namespace_index_->GetProjectedRowInitializer().ProjectedRowSize());
  auto namespace_index_delta = types_namespace_index_->GetProjectedRowInitializer().InitializeRow(buffer);
  auto namespace_index_offset = types_namespace_index_->GetKeyOidToOffsetMap().at(catalog::indexkeycol_oid_t(1));
  memcpy(namespace_index_delta->AccessForceNotNull(namespace_index_offset), &namespace_oid, sizeof(namespace_oid_t));
  result = types_namespace_index_->Insert(txn, *name_index_delta, tuple_slot);
  TERRIER_ASSERT(result, "Insert into type namespace index should always succeed");

  // Clean up buffer
  delete[] buffer;
}

void DatabaseCatalog::BootstrapTypes(transaction::TransactionContext *txn) {
  InsertType(txn, type::TypeId::INVALID, "INVALID", NAMESPACE_CATALOG_NAMESPACE_OID, 1, true, postgres::Type::BASE);

  InsertType(txn, type::TypeId::BOOLEAN, "BOOLEAN", NAMESPACE_CATALOG_NAMESPACE_OID, sizeof(bool), true,
             postgres::Type::BASE);

  InsertType(txn, type::TypeId::TINYINT, "TINYINT", NAMESPACE_CATALOG_NAMESPACE_OID, sizeof(int8_t), true,
             postgres::Type::BASE);

  InsertType(txn, type::TypeId::SMALLINT, "SMALLINT", NAMESPACE_CATALOG_NAMESPACE_OID, sizeof(int16_t), true,
             postgres::Type::BASE);

  InsertType(txn, type::TypeId::INTEGER, "INTEGER", NAMESPACE_CATALOG_NAMESPACE_OID, sizeof(int32_t), true,
             postgres::Type::BASE);

  InsertType(txn, type::TypeId::BIGINT, "BIGINT", NAMESPACE_CATALOG_NAMESPACE_OID, sizeof(int64_t), true,
             postgres::Type::BASE);

  InsertType(txn, type::TypeId::DECIMAL, "DECIMAL", NAMESPACE_CATALOG_NAMESPACE_OID, sizeof(double), true,
             postgres::Type::BASE);

  InsertType(txn, type::TypeId::TIMESTAMP, "TIMESTAMP", NAMESPACE_CATALOG_NAMESPACE_OID, sizeof(type::timestamp_t),
             true, postgres::Type::BASE);

  InsertType(txn, type::TypeId::DATE, "DATE", NAMESPACE_CATALOG_NAMESPACE_OID, sizeof(type::date_t), true,
             postgres::Type::BASE);

  InsertType(txn, type::TypeId::VARCHAR, "VARCHAR", NAMESPACE_CATALOG_NAMESPACE_OID, -1, false, postgres::Type::BASE);

  InsertType(txn, type::TypeId::VARBINARY, "VARBINARY", NAMESPACE_CATALOG_NAMESPACE_OID, -1, false,
             postgres::Type::BASE);
}

}  // namespace terrier::catalog

} // namespace terrier::catalog<|MERGE_RESOLUTION|>--- conflicted
+++ resolved
@@ -82,13 +82,8 @@
   // Scan the table
   auto table_iter = classes_->begin();
   while (table_iter != classes_->end()) {
-<<<<<<< HEAD
-    classes_->Scan(txn, table_iter, pc);
-    for (int i = 0; i < pc->NumTuples()) {
-=======
     classes_->Scan(txn, &table_iter, pc);
     for (uint i = 0; i < pc->NumTuples(); i++) {
->>>>>>> 068b6942
       switch(classes[i]) {
         case postgres::ClassKind::REGULAR_TABLE:
           table_schemas.emplace_back(reinterpret_cast<Schema *>(schemas[i]));
@@ -164,7 +159,6 @@
   });
 }
 
-<<<<<<< HEAD
 
 bool DatabaseCatalog::CreateIndexEntry(transaction::TransactionContext *const txn,
                                        const namespace_oid_t ns_oid, const table_oid_t table_oid,
@@ -327,10 +321,6 @@
 type_oid_t DatabaseCatalog::GetTypeOidForType(type::TypeId type) { return type_oid_t(static_cast<uint8_t>(type)); }
 
 // TODO(Gus): Change these to not use memcpy, rather derefernence the PR location like in CreateTableEntry
-=======
-type_oid_t DatabaseCatalog::GetTypeOidForType(type::TypeId type) { return type_oid_t(static_cast<uint8_t>(type)); }
-
->>>>>>> 068b6942
 void DatabaseCatalog::InsertType(transaction::TransactionContext *txn, type::TypeId internal_type,
                                  const std::string &name, namespace_oid_t namespace_oid, int16_t len, bool by_val,
                                  postgres::Type type_category) {
@@ -461,4 +451,137 @@
 
 }  // namespace terrier::catalog
 
+
+type_oid_t DatabaseCatalog::GetTypeOidForType(type::TypeId type) { return type_oid_t(static_cast<uint8_t>(type)); }
+
+void DatabaseCatalog::InsertType(transaction::TransactionContext *txn, type::TypeId internal_type,
+                                 const std::string &name, namespace_oid_t namespace_oid, int16_t len, bool by_val,
+                                 postgres::Type type_category) {
+  std::vector<col_oid_t> table_col_oids;
+  table_col_oids.emplace_back(TYPOID_COL_OID);
+  table_col_oids.emplace_back(TYPNAME_COL_OID);
+  table_col_oids.emplace_back(TYPNAMESPACE_COL_OID);
+  table_col_oids.emplace_back(TYPLEN_COL_OID);
+  table_col_oids.emplace_back(TYPBYVAL_COL_OID);
+  table_col_oids.emplace_back(TYPTYPE_COL_OID);
+  auto initializer_pair = types_->InitializerForProjectedRow(table_col_oids);
+  auto initializer = initializer_pair.first;
+  auto col_map = initializer_pair.second;
+
+  // Stage the write into the table
+  auto redo_record = txn->StageWrite(db_oid_, TYPE_TABLE_OID, initializer);
+  auto *delta = redo_record->Delta();
+
+  // Populate oid
+  auto offset = col_map[TYPOID_COL_OID];
+  auto type_oid = GetTypeOidForType(internal_type);
+  memcpy(delta->AccessForceNotNull(offset), &type_oid, sizeof(type_oid_t));
+
+  // Populate type name
+  offset = col_map[TYPNAME_COL_OID];
+  storage::VarlenEntry name_varlen;
+  if (name.size() > storage::VarlenEntry::InlineThreshold()) {
+    byte *contents = common::AllocationUtil::AllocateAligned(name.size());
+    std::memcpy(contents, name.data(), name.size());
+    name_varlen = storage::VarlenEntry::Create(contents, name.size(), true);
+  } else {
+    name_varlen = storage::VarlenEntry::CreateInline(reinterpret_cast<byte *>(name.data()), name.size());
+  }
+  *(reinterpret_cast<storage::VarlenEntry *>(delta->AccessForceNotNull(offset))) = name_varlen;
+
+  // Populate namespace
+  offset = col_map[TYPNAMESPACE_COL_OID];
+  memcpy(delta->AccessForceNotNull(offset), &namespace_oid, sizeof(namespace_oid_t));
+
+  // Populate len
+  offset = col_map[TYPLEN_COL_OID];
+  memcpy(delta->AccessForceNotNull(offset), &len, sizeof(int16_t) /* SMALLINT */);
+
+  // Populate byval
+  offset = col_map[TYPBYVAL_COL_OID];
+  memcpy(delta->AccessForceNotNull(offset), &by_val, sizeof(bool));
+
+  // Populate type
+  offset = col_map[TYPTYPE_COL_OID];
+  // TODO(Gus): make sure this cast works
+  uint8_t type = reinterpret_cast<uint8_t>(type_category);
+  memcpy(delta->AccessForceNotNull(offset), &type, sizeof(uint8_t) /* TINYINT */);
+
+  // Insert into table
+  auto tuple_slot = types_->Insert(txn, redo_record);
+
+  // Allocate buffer of largest size needed
+  uint32_t buffer_size = 0;
+  buffer_size = std::max(buffer_size, types_oid_index_->GetProjectedRowInitializer().ProjectedRowSize());
+  buffer_size = std::max(buffer_size, types_name_index_->GetProjectedRowInitializer().ProjectedRowSize());
+  buffer_size = std::max(buffer_size, types_namespace_index_->GetProjectedRowInitializer().ProjectedRowSize());
+  byte *buffer = common::AllocationUtil::AllocateAligned(buffer_size);
+
+  // Insert into oid index
+  auto oid_index_delta = types_oid_index_->GetProjectedRowInitializer().InitializeRow(buffer);
+  auto oid_index_offset = types_oid_index_->GetKeyOidToOffsetMap().at(catalog::indexkeycol_oid_t(1));
+  memcpy(oid_index_delta->AccessForceNotNull(oid_index_offset), &type_oid, sizeof(type_oid_t));
+  auto result UNUSED_ATTRIBUTE = types_oid_index_->InsertUnique(txn, *oid_index_delta, tuple_slot);
+  TERRIER_ASSERT(result, "Insert into type oid index should always succeed");
+
+  // Insert into (namespace_oid, name) index
+  buffer = common::AllocationUtil::AllocateAligned(types_name_index_->GetProjectedRowInitializer().ProjectedRowSize());
+  auto name_index_delta = types_name_index_->GetProjectedRowInitializer().InitializeRow(buffer);
+  // Populate namespace
+  auto name_index_offset = types_name_index_->GetKeyOidToOffsetMap().at(catalog::indexkeycol_oid_t(1));
+  memcpy(name_index_delta->AccessForceNotNull(name_index_offset), &namespace_oid, sizeof(namespace_oid_t));
+  // Populate type name
+  name_index_offset = types_name_index_->GetKeyOidToOffsetMap().at(catalog::indexkeycol_oid_t(2));
+  *(reinterpret_cast<storage::VarlenEntry *>(name_index_delta->AccessForceNotNull(name_index_offset))) = name_varlen;
+  result = types_name_index_->InsertUnique(txn, *name_index_delta, tuple_slot);
+  TERRIER_ASSERT(result, "Insert into type name index should always succeed");
+
+  // Insert into (non-unique) namespace oid index
+  buffer =
+      common::AllocationUtil::AllocateAligned(types_namespace_index_->GetProjectedRowInitializer().ProjectedRowSize());
+  auto namespace_index_delta = types_namespace_index_->GetProjectedRowInitializer().InitializeRow(buffer);
+  auto namespace_index_offset = types_namespace_index_->GetKeyOidToOffsetMap().at(catalog::indexkeycol_oid_t(1));
+  memcpy(namespace_index_delta->AccessForceNotNull(namespace_index_offset), &namespace_oid, sizeof(namespace_oid_t));
+  result = types_namespace_index_->Insert(txn, *name_index_delta, tuple_slot);
+  TERRIER_ASSERT(result, "Insert into type namespace index should always succeed");
+
+  // Clean up buffer
+  delete[] buffer;
+}
+
+void DatabaseCatalog::BootstrapTypes(transaction::TransactionContext *txn) {
+  InsertType(txn, type::TypeId::INVALID, "INVALID", NAMESPACE_CATALOG_NAMESPACE_OID, 1, true, postgres::Type::BASE);
+
+  InsertType(txn, type::TypeId::BOOLEAN, "BOOLEAN", NAMESPACE_CATALOG_NAMESPACE_OID, sizeof(bool), true,
+             postgres::Type::BASE);
+
+  InsertType(txn, type::TypeId::TINYINT, "TINYINT", NAMESPACE_CATALOG_NAMESPACE_OID, sizeof(int8_t), true,
+             postgres::Type::BASE);
+
+  InsertType(txn, type::TypeId::SMALLINT, "SMALLINT", NAMESPACE_CATALOG_NAMESPACE_OID, sizeof(int16_t), true,
+             postgres::Type::BASE);
+
+  InsertType(txn, type::TypeId::INTEGER, "INTEGER", NAMESPACE_CATALOG_NAMESPACE_OID, sizeof(int32_t), true,
+             postgres::Type::BASE);
+
+  InsertType(txn, type::TypeId::BIGINT, "BIGINT", NAMESPACE_CATALOG_NAMESPACE_OID, sizeof(int64_t), true,
+             postgres::Type::BASE);
+
+  InsertType(txn, type::TypeId::DECIMAL, "DECIMAL", NAMESPACE_CATALOG_NAMESPACE_OID, sizeof(double), true,
+             postgres::Type::BASE);
+
+  InsertType(txn, type::TypeId::TIMESTAMP, "TIMESTAMP", NAMESPACE_CATALOG_NAMESPACE_OID, sizeof(type::timestamp_t),
+             true, postgres::Type::BASE);
+
+  InsertType(txn, type::TypeId::DATE, "DATE", NAMESPACE_CATALOG_NAMESPACE_OID, sizeof(type::date_t), true,
+             postgres::Type::BASE);
+
+  InsertType(txn, type::TypeId::VARCHAR, "VARCHAR", NAMESPACE_CATALOG_NAMESPACE_OID, -1, false, postgres::Type::BASE);
+
+  InsertType(txn, type::TypeId::VARBINARY, "VARBINARY", NAMESPACE_CATALOG_NAMESPACE_OID, -1, false,
+             postgres::Type::BASE);
+}
+
+}  // namespace terrier::catalog
+
 } // namespace terrier::catalog